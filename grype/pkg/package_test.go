package pkg

import (
	"fmt"
	"strings"
	"testing"

	"github.com/stretchr/testify/assert"

	"github.com/anchore/syft/syft/artifact"
	"github.com/anchore/syft/syft/cpe"
	"github.com/anchore/syft/syft/file"
	syftFile "github.com/anchore/syft/syft/file"
	"github.com/anchore/syft/syft/linux"
	syftPkg "github.com/anchore/syft/syft/pkg"
	"github.com/anchore/syft/syft/sbom"
	"github.com/anchore/syft/syft/testutil"
)

func TestNew(t *testing.T) {
	tests := []struct {
		name      string
		syftPkg   syftPkg.Package
		metadata  interface{}
		upstreams []UpstreamPackage
	}{
		{
			name: "alpm package with source info",
			syftPkg: syftPkg.Package{
				Metadata: syftPkg.AlpmDBEntry{
					BasePackage:  "base-pkg-info",
					Package:      "pkg-info",
					Version:      "version-info",
					Architecture: "arch-info",
					Files: []syftPkg.AlpmFileRecord{{
						Path: "/this/path/exists",
					}},
				},
			},
		},
		{
			name: "dpkg with source info",
			syftPkg: syftPkg.Package{
				Metadata: syftPkg.DpkgDBEntry{
					Package:       "pkg-info",
					Source:        "src-info",
					Version:       "version-info",
					SourceVersion: "src-version-info",
					Architecture:  "arch-info",
					Maintainer:    "maintainer-info",
					InstalledSize: 10,
					Files: []syftPkg.DpkgFileRecord{
						{
							Path: "path-info",
							Digest: &file.Digest{
								Algorithm: "algo-info",
								Value:     "digest-info",
							},
							IsConfigFile: true,
						},
					},
				},
			},
			upstreams: []UpstreamPackage{
				{
					Name:    "src-info",
					Version: "src-version-info",
				},
			},
		},
		{
			name: "dpkg archive with source info",
			syftPkg: syftPkg.Package{
				Metadata: syftPkg.DpkgArchiveEntry{
					Package:       "pkg-info",
					Source:        "src-info",
					Version:       "version-info",
					SourceVersion: "src-version-info",
					Architecture:  "arch-info",
					Maintainer:    "maintainer-info",
					InstalledSize: 10,
					Files: []syftPkg.DpkgFileRecord{
						{
							Path: "path-info",
							Digest: &file.Digest{
								Algorithm: "algo-info",
								Value:     "digest-info",
							},
							IsConfigFile: true,
						},
					},
				},
			},
			upstreams: []UpstreamPackage{
				{
					Name:    "src-info",
					Version: "src-version-info",
				},
			},
		},
		{
			name: "rpm archive with source info",
			syftPkg: syftPkg.Package{
				Metadata: syftPkg.RpmArchive{
					Name:      "name-info",
					Version:   "version-info",
					Epoch:     intRef(30),
					Arch:      "arch-info",
					Release:   "release-info",
					SourceRpm: "sqlite-3.26.0-6.el8.src.rpm",
					Size:      40,
					Vendor:    "vendor-info",
					Files: []syftPkg.RpmFileRecord{
						{
							Path: "path-info",
							Mode: 20,
							Size: 10,
							Digest: file.Digest{
								Algorithm: "algo-info",
								Value:     "digest-info",
							},
							UserName:  "user-info",
							GroupName: "group-info",
							Flags:     "flag-info",
						},
					},
				},
			},
			metadata: RpmMetadata{
				Epoch: intRef(30),
			},
			upstreams: []UpstreamPackage{
				{
					Name:    "sqlite",
					Version: "3.26.0-6.el8",
				},
			},
		},
		{
			name: "rpm db entry with source info",
			syftPkg: syftPkg.Package{
				Metadata: syftPkg.RpmDBEntry{
					Name:      "name-info",
					Version:   "version-info",
					Epoch:     intRef(30),
					Arch:      "arch-info",
					Release:   "release-info",
					SourceRpm: "sqlite-3.26.0-6.el8.src.rpm",
					Size:      40,
					Vendor:    "vendor-info",
					Files: []syftPkg.RpmFileRecord{
						{
							Path: "path-info",
							Mode: 20,
							Size: 10,
							Digest: file.Digest{
								Algorithm: "algo-info",
								Value:     "digest-info",
							},
							UserName:  "user-info",
							GroupName: "group-info",
							Flags:     "flag-info",
						},
					},
				},
			},
			metadata: RpmMetadata{
				Epoch: intRef(30),
			},
			upstreams: []UpstreamPackage{
				{
					Name:    "sqlite",
					Version: "3.26.0-6.el8",
				},
			},
		},
		{
			name: "rpm archive with source info that matches the package info",
			syftPkg: syftPkg.Package{
				Name: "sqlite",
				Metadata: syftPkg.RpmArchive{
					SourceRpm: "sqlite-3.26.0-6.el8.src.rpm",
				},
			},
			metadata: RpmMetadata{},
		},
		{
			name: "rpm archive with modularity label",
			syftPkg: syftPkg.Package{
				Name: "sqlite",
				Metadata: syftPkg.RpmArchive{
					SourceRpm:       "sqlite-3.26.0-6.el8.src.rpm",
					ModularityLabel: strRef("abc:2"),
				},
			},
			metadata: RpmMetadata{ModularityLabel: strRef("abc:2")},
		},
		{
			name: "java pkg",
			syftPkg: syftPkg.Package{
				Metadata: syftPkg.JavaArchive{
					VirtualPath: "virtual-path-info",
					Manifest: &syftPkg.JavaManifest{
						Main: syftPkg.KeyValues{
							{
								Key:   "Name",
								Value: "main-section-name-info",
							},
						},
						Sections: []syftPkg.KeyValues{
							{
								{
									Key:   "named-section-key",
									Value: "named-section-value",
								},
							},
						},
					},
					PomProperties: &syftPkg.JavaPomProperties{
						Path:       "pom-path-info",
						Name:       "pom-name-info",
						GroupID:    "pom-group-ID-info",
						ArtifactID: "pom-artifact-ID-info",
						Version:    "pom-version-info",
						Extra: map[string]string{
							"extra-key": "extra-value",
						},
					},
					ArchiveDigests: []syftFile.Digest{{
						Algorithm: "sha1",
						Value:     "236e3bfdbdc6c86629237a74f0f11414adb4e211",
					}},
				},
			},
			metadata: JavaMetadata{
				VirtualPath:   "virtual-path-info",
				PomArtifactID: "pom-artifact-ID-info",
				PomGroupID:    "pom-group-ID-info",
				ManifestName:  "main-section-name-info",
				ArchiveDigests: []Digest{{
					Algorithm: "sha1",
					Value:     "236e3bfdbdc6c86629237a74f0f11414adb4e211",
				}},
			},
		},
		{
			name: "apk with source info",
			syftPkg: syftPkg.Package{
				Metadata: syftPkg.ApkDBEntry{
					Package:       "libcurl-tools",
					OriginPackage: "libcurl",
					Maintainer:    "somone",
					Version:       "1.2.3",
					Architecture:  "a",
					URL:           "a",
					Description:   "a",
					Size:          1,
					InstalledSize: 1,
				},
			},
			upstreams: []UpstreamPackage{
				{
					Name: "libcurl",
				},
			},
			metadata: ApkMetadata{Files: []ApkFileRecord{}},
		},
		// the below packages are those that have no metadata or upstream info to parse out
		{
			name: "npm-metadata",
			syftPkg: syftPkg.Package{
				Metadata: syftPkg.NpmPackage{
					Author:      "a",
					Homepage:    "a",
					Description: "a",
					URL:         "a",
				},
			},
		},
		{
			name: "python-metadata",
			syftPkg: syftPkg.Package{
				Metadata: syftPkg.PythonPackage{
					Name:                 "a",
					Version:              "a",
					Author:               "a",
					AuthorEmail:          "a",
					Platform:             "a",
					SitePackagesRootPath: "a",
				},
			},
		},
		{
			name: "gem-metadata",
			syftPkg: syftPkg.Package{
				Metadata: syftPkg.RubyGemspec{
					Name:     "a",
					Version:  "a",
					Homepage: "a",
				},
			},
		},
		{
			name: "kb-metadata",
			syftPkg: syftPkg.Package{
				Metadata: syftPkg.MicrosoftKbPatch{
					ProductID: "a",
					Kb:        "a",
				},
			},
		},
		{
			name: "rust-metadata",
			syftPkg: syftPkg.Package{
				Metadata: syftPkg.RustCargoLockEntry{
					Name:     "a",
					Version:  "a",
					Source:   "a",
					Checksum: "a",
				},
			},
		},
		{
			name: "github-actions-use-statement",
			syftPkg: syftPkg.Package{
				Metadata: syftPkg.GitHubActionsUseStatement{
					Value:   "a",
					Comment: "a",
				},
			},
		},
		{
			name: "golang-metadata",
			syftPkg: syftPkg.Package{
				Metadata: syftPkg.GolangBinaryBuildinfoEntry{
					BuildSettings:     syftPkg.KeyValues{},
					GoCompiledVersion: "1.0.0",
					H1Digest:          "a",
					MainModule:        "myMainModule",
				},
			},
			metadata: GolangBinMetadata{
				BuildSettings:     syftPkg.KeyValues{},
				GoCompiledVersion: "1.0.0",
				H1Digest:          "a",
				MainModule:        "myMainModule",
			},
		},
		{
			name: "golang-mod-metadata",
			syftPkg: syftPkg.Package{
				Metadata: syftPkg.GolangModuleEntry{
					H1Digest: "h1:as234NweNNTNWEtt13nwNENTt",
				},
			},
			metadata: GolangModMetadata{
				H1Digest: "h1:as234NweNNTNWEtt13nwNENTt",
			},
		},
		{
			name: "php-composer-lock-metadata",
			syftPkg: syftPkg.Package{
				Metadata: syftPkg.PhpComposerLockEntry{
					Name:    "a",
					Version: "a",
				},
			},
		},
		{
			name: "php-composer-installed-metadata",
			syftPkg: syftPkg.Package{
				Metadata: syftPkg.PhpComposerInstalledEntry{
					Name:    "a",
					Version: "a",
				},
			},
		},
		{
			name: "dart-pub-metadata",
			syftPkg: syftPkg.Package{
				Metadata: syftPkg.DartPubspecLockEntry{
					Name:    "a",
					Version: "a",
				},
			},
		},
		{
			name: "dotnet-metadata",
			syftPkg: syftPkg.Package{
				Metadata: syftPkg.DotnetDepsEntry{
					Name:     "a",
					Version:  "a",
					Path:     "a",
					Sha512:   "a",
					HashPath: "a",
				},
			},
		},
		{
			name: "cpp conan-metadata",
			syftPkg: syftPkg.Package{
				Metadata: syftPkg.ConanfileEntry{
					Ref: "catch2/2.13.8",
				},
			},
		},
		{
			name: "cpp conan v1 lock metadata",
			syftPkg: syftPkg.Package{
				Metadata: syftPkg.ConanV1LockEntry{
					Ref: "zlib/1.2.12",
					Options: syftPkg.KeyValues{
						{
							Key:   "fPIC",
							Value: "True",
						},
						{
							Key:   "shared",
							Value: "false",
						},
					},
					Path:    "all/conanfile.py",
					Context: "host",
				},
			},
		},
		{
			name: "cpp conan v2 lock metadata",
			syftPkg: syftPkg.Package{
				Metadata: syftPkg.ConanV2LockEntry{
					Ref:       "zlib/1.2.12",
					PackageID: "some-id",
				},
			},
		},
		{
			name: "cocoapods cocoapods-metadata",
			syftPkg: syftPkg.Package{
				Metadata: syftPkg.CocoaPodfileLockEntry{
					Checksum: "123eere234",
				},
			},
		},
		{
			name: "portage-metadata",
			syftPkg: syftPkg.Package{
				Metadata: syftPkg.PortageEntry{
					InstalledSize: 1,
					Files:         []syftPkg.PortageFileRecord{},
				},
			},
		},
		{
			name: "hackage-stack-lock-metadata",
			syftPkg: syftPkg.Package{
				Metadata: syftPkg.HackageStackYamlLockEntry{
					PkgHash: "some-hash",
				},
			},
		},
		{
			name: "hackage-stack-metadata",
			syftPkg: syftPkg.Package{
				Metadata: syftPkg.HackageStackYamlEntry{
					PkgHash: "some-hash",
				},
			},
		},
		{
			name: "rebar-metadata",
			syftPkg: syftPkg.Package{
				Metadata: syftPkg.ErlangRebarLockEntry{
					Name:    "rebar",
					Version: "v0.1.1",
				},
			},
		},
		{
			name: "npm-package-lock-metadata",
			syftPkg: syftPkg.Package{
				Metadata: syftPkg.NpmPackageLockEntry{
					Resolved:  "resolved",
					Integrity: "sha1:ab7d8979989b7a98d97",
				},
			},
		},
		{
			name: "mix-lock-metadata",
			syftPkg: syftPkg.Package{
				Metadata: syftPkg.ElixirMixLockEntry{
					Name:    "mix-lock",
					Version: "v0.1.2",
				},
			},
		},
		{
			name: "pipfile-lock-metadata",
			syftPkg: syftPkg.Package{
				Metadata: syftPkg.PythonPipfileLockEntry{
					Hashes: []string{
						"sha1:ab8v88a8b88d8d8c88b8s765s47",
					},
					Index: "1",
				},
			},
		},
		{
			name: "python-requirements-metadata",
			syftPkg: syftPkg.Package{
				Metadata: syftPkg.PythonRequirementsEntry{
					Name:              "a",
					Extras:            []string{"a"},
					VersionConstraint: "a",
					URL:               "a",
					Markers:           "a",
				},
			},
		},
		{
			name: "binary-metadata",
			syftPkg: syftPkg.Package{
				Metadata: syftPkg.BinarySignature{
					Matches: []syftPkg.ClassifierMatch{
						{
							Classifier: "node",
						},
					},
				},
			},
		},
		{
			name: "nix-store-metadata",
			syftPkg: syftPkg.Package{
				Metadata: syftPkg.NixStoreEntry{
					OutputHash: "a",
					Output:     "a",
					Files: []string{
						"a",
					},
				},
			},
		},
		{
			name: "linux-kernel-metadata",
			syftPkg: syftPkg.Package{
				Metadata: syftPkg.LinuxKernel{
					Name:            "a",
					Architecture:    "a",
					Version:         "a",
					ExtendedVersion: "a",
					BuildTime:       "a",
					Author:          "a",
					Format:          "a",
					RWRootFS:        true,
					SwapDevice:      10,
					RootDevice:      11,
					VideoMode:       "a",
				},
			},
		},
		{
			name: "linux-kernel-module-metadata",
			syftPkg: syftPkg.Package{
				Metadata: syftPkg.LinuxKernelModule{
					Name:          "a",
					Version:       "a",
					SourceVersion: "a",
					Path:          "a",
					Description:   "a",
					Author:        "a",
					License:       "a",
					KernelVersion: "a",
					VersionMagic:  "a",
					Parameters: map[string]syftPkg.LinuxKernelModuleParameter{
						"a": {
							Type:        "a",
							Description: "a",
						},
					},
				},
			},
		},
		{
			name: "r-description-file-metadata",
			syftPkg: syftPkg.Package{
				Metadata: syftPkg.RDescription{
					Title:            "a",
					Description:      "a",
					Author:           "a",
					Maintainer:       "a",
					URL:              []string{"a"},
					Repository:       "a",
					Built:            "a",
					NeedsCompilation: true,
					Imports:          []string{"a"},
					Depends:          []string{"a"},
					Suggests:         []string{"a"},
				},
			},
		},
		{
			name: "dotnet-portable-executable-metadata",
			syftPkg: syftPkg.Package{
				Metadata: syftPkg.DotnetPortableExecutableEntry{
					AssemblyVersion: "a",
					LegalCopyright:  "a",
					Comments:        "a",
					InternalName:    "a",
					CompanyName:     "a",
					ProductName:     "a",
					ProductVersion:  "a",
				},
			},
		},
		{
			name: "swift-package-manager-metadata",
			syftPkg: syftPkg.Package{
				Metadata: syftPkg.SwiftPackageManagerResolvedEntry{
					Revision: "a",
				},
			},
		},
		{
			name: "swipl-pack-entry",
			syftPkg: syftPkg.Package{
				Metadata: syftPkg.SwiplPackEntry{
					Name:          "a",
					Version:       "a",
					Author:        "a",
					AuthorEmail:   "a",
					Packager:      "a",
					PackagerEmail: "a",
					Homepage:      "a",
					Dependencies: []string{
						"a",
					},
				},
			},
		},
		{
			name: "conaninfo-entry",
			syftPkg: syftPkg.Package{
				Metadata: syftPkg.ConaninfoEntry{
					Ref:       "a",
					PackageID: "a",
				},
			},
		},
		{
			name: "rust-binary-audit-entry",
			syftPkg: syftPkg.Package{
				Metadata: syftPkg.RustBinaryAuditEntry{
					Name:    "a",
					Version: "a",
					Source:  "a",
				},
			},
		},
		{
			name: "python-poetry-lock-entry",
			syftPkg: syftPkg.Package{
				Metadata: syftPkg.PythonPoetryLockEntry{Index: "some-index"},
			},
		},
		{
			name: "yarn-lock-entry",
			syftPkg: syftPkg.Package{
				Metadata: syftPkg.YarnLockEntry{
					Resolved:  "some-resolution",
					Integrity: "some-digest",
				},
			},
		},
		{
			name: "wordpress-plugin-entry",
			syftPkg: syftPkg.Package{
				Metadata: syftPkg.WordpressPluginEntry{
					PluginInstallDirectory: "a",
					Author:                 "a",
					AuthorURI:              "a",
				},
			},
		},
		{
			name: "elf-binary-package",
			syftPkg: syftPkg.Package{
				Metadata: syftPkg.ELFBinaryPackageNoteJSONPayload{
					Type:       "a",
					Vendor:     "a",
					System:     "a",
					SourceRepo: "a",
					Commit:     "a",
				},
			},
		},
		{
			name: "php-pecl-entry",
			syftPkg: syftPkg.Package{
				Metadata: syftPkg.PhpPeclEntry{
					Name:    "a",
					Version: "a",
					License: []string{"a"},
				},
			},
		},
		{
<<<<<<< HEAD
			name: "Php-pear-entry",
=======
			name: "php-pear-entry",
>>>>>>> 487af679
			syftPkg: syftPkg.Package{
				Metadata: syftPkg.PhpPearEntry{
					Name:    "a",
					Version: "a",
<<<<<<< HEAD
					License: []string{"a"},
=======
>>>>>>> 487af679
				},
			},
		},
		{
			name: "lua-rocks-entry",
			syftPkg: syftPkg.Package{
				Metadata: syftPkg.LuaRocksPackage{
					Name:         "a",
					Version:      "a",
					License:      "a",
					Homepage:     "a",
					Description:  "a",
					URL:          "a",
					Dependencies: map[string]string{"b": "c"},
				},
			},
		},
		{
			name: "ocaml-entry",
			syftPkg: syftPkg.Package{
				Metadata: syftPkg.OpamPackage{
					Name:         "a",
					Version:      "a",
					Licenses:     []string{"a"},
					URL:          "a",
					Checksums:    []string{"a"},
					Homepage:     "a",
					Dependencies: []string{"a"},
				},
			},
		},
		{
			name: "jvm-installation-entry",
			syftPkg: syftPkg.Package{
				Metadata: syftPkg.JavaVMInstallation{
					Release: syftPkg.JavaVMRelease{
						Implementor:        "a",
						ImplementorVersion: "a",
						JavaRuntimeVersion: "b",
						JavaVersion:        "c",
						JavaVersionDate:    "a",
						Libc:               "a",
						Modules:            []string{"a"},
						OsArch:             "a",
						OsName:             "a",
						OsVersion:          "a",
						Source:             "a",
						BuildSource:        "a",
						BuildSourceRepo:    "a",
						SourceRepo:         "a",
						FullVersion:        "d",
						SemanticVersion:    "e",
						BuildInfo:          "a",
						JvmVariant:         "a",
						JvmVersion:         "a",
						ImageType:          "a",
						BuildType:          "a",
					},
					Files: []string{"a"},
				},
			},
			metadata: JavaVMInstallationMetadata{
				Release: JavaVMReleaseMetadata{
					JavaRuntimeVersion: "b",
					JavaVersion:        "c",
					FullVersion:        "d",
					SemanticVersion:    "e",
				},
			},
		},
		{
			name: "dotnet-package-lock-entry",
			syftPkg: syftPkg.Package{
				Metadata: syftPkg.DotnetPackagesLockEntry{
					Name:        "AutoMapper",
					Version:     "13.0.1",
					ContentHash: "/Fx1SbJ16qS7dU4i604Sle+U9VLX+WSNVJggk6MupKVkYvvBm4XqYaeFuf67diHefHKHs50uQIS2YEDFhPCakQ==",
					Type:        "Direct",
				},
			},
		},
		{
			name: "bitnami-sbom-entry",
			syftPkg: syftPkg.Package{
				Metadata: syftPkg.BitnamiSBOMEntry{
					Name:    "a",
					Version: "1",
				},
			},
		},
		{
			name: "terraform-lock-provider-entry",
			syftPkg: syftPkg.Package{
				Metadata: syftPkg.TerraformLockProviderEntry{
					URL:         "registry.terraform.io/hashicorp/aws",
					Version:     "5.72.1",
					Constraints: "> 5.72.0",
					Hashes: []string{
						"h1:jhd5O5o0CfZCNEwwN0EiDAzb7ApuFrtxJqa6HXW4EKE=",
						"zh:0dea6843836e926d33469b48b948744079023816d16a2ff7666bcfb6aa3522d4",
						"zh:195fa9513f75800a0d62797ebec75ee73e9b8c28d713fe9b63d3b1d1eec129b3",
					},
				},
			},
		},
	}

	// capture each observed metadata type, we should see all of them relate to what syft provides by the end of testing
	tester := testutil.NewPackageMetadataCompletionTester(t)

	// run all of our cases
	for _, test := range tests {
		t.Run(test.name, func(t *testing.T) {
			tester.Tested(t, test.syftPkg.Metadata)
			p := New(test.syftPkg)
			assert.Equal(t, test.metadata, p.Metadata, "unexpected metadata")
			assert.Equal(t, test.upstreams, p.Upstreams, "unexpected upstream")
		})
	}
}

func TestFromCollection_DoesNotPanic(t *testing.T) {
	collection := syftPkg.NewCollection()

	examplePackage := syftPkg.Package{
		Name:    "test",
		Version: "1.2.3",
		Locations: file.NewLocationSet(
			file.NewLocation("/test-path"),
		),
		Type: syftPkg.NpmPkg,
	}

	collection.Add(examplePackage)
	// add it again!
	collection.Add(examplePackage)

	assert.NotPanics(t, func() {
		_ = FromCollection(collection, SynthesisConfig{})
	})
}

func TestFromCollection_GeneratesCPEs(t *testing.T) {
	collection := syftPkg.NewCollection()

	collection.Add(syftPkg.Package{
		Name:    "first",
		Version: "1",
		CPEs: []cpe.CPE{
			{},
		},
	})

	collection.Add(syftPkg.Package{
		Name:    "second",
		Version: "2",
	})

	// doesn't generate cpes when no flag
	pkgs := FromCollection(collection, SynthesisConfig{})
	assert.Len(t, pkgs[0].CPEs, 1)
	assert.Len(t, pkgs[1].CPEs, 0)

	// does generate cpes with the flag
	pkgs = FromCollection(collection, SynthesisConfig{
		GenerateMissingCPEs: true,
	})
	assert.Len(t, pkgs[0].CPEs, 1)
	assert.Len(t, pkgs[1].CPEs, 1)
}

func Test_getNameAndELVersion(t *testing.T) {
	tests := []struct {
		name            string
		sourceRPM       string
		expectedName    string
		expectedVersion string
	}{
		{
			name:            "sqlite-3.26.0-6.el8.src.rpm",
			sourceRPM:       "sqlite-3.26.0-6.el8.src.rpm",
			expectedName:    "sqlite",
			expectedVersion: "3.26.0-6.el8",
		},
		{
			name:            "util-linux-ng-2.17.2-12.28.el6_9.src.rpm",
			sourceRPM:       "util-linux-ng-2.17.2-12.28.el6_9.src.rpm",
			expectedName:    "util-linux-ng",
			expectedVersion: "2.17.2-12.28.el6_9",
		},
		{
			name:            "util-linux-ng-2.17.2-12.28.el6_9.2.src.rpm",
			sourceRPM:       "util-linux-ng-2.17.2-12.28.el6_9.2.src.rpm",
			expectedName:    "util-linux-ng",
			expectedVersion: "2.17.2-12.28.el6_9.2",
		},
	}
	for _, test := range tests {
		t.Run(test.name, func(t *testing.T) {
			actualName, actualVersion := getNameAndELVersion(test.sourceRPM)
			assert.Equal(t, test.expectedName, actualName)
			assert.Equal(t, test.expectedVersion, actualVersion)
		})
	}
}

func intRef(i int) *int {
	return &i
}

func Test_RemovePackagesByOverlap(t *testing.T) {
	tests := []struct {
		name             string
		sbom             *sbom.SBOM
		expectedPackages []string
	}{
		{
			name: "includes all packages without overlap",
			sbom: catalogWithOverlaps(
				[]string{":go@1.18", "apk:node@19.2-r1", "binary:python@3.9"},
				[]string{}),
			expectedPackages: []string{":go@1.18", "apk:node@19.2-r1", "binary:python@3.9"},
		},
		{
			name: "excludes single package by overlap",
			sbom: catalogWithOverlaps(
				[]string{"apk:go@1.18", "apk:node@19.2-r1", "binary:node@19.2"},
				[]string{"apk:node@19.2-r1 -> binary:node@19.2"}),
			expectedPackages: []string{"apk:go@1.18", "apk:node@19.2-r1"},
		},
		{
			name: "does not exclude if OS package owns OS package",
			sbom: catalogWithOverlaps(
				[]string{"rpm:perl@5.3-r1", "rpm:libperl@5.3"},
				[]string{"rpm:perl@5.3-r1 -> rpm:libperl@5.3"}),
			expectedPackages: []string{"rpm:libperl@5.3", "rpm:perl@5.3-r1"},
		},
		{
			name: "does not exclude if owning package is non-OS",
			sbom: catalogWithOverlaps(
				[]string{"python:urllib3@1.2.3", "python:otherlib@1.2.3"},
				[]string{"python:urllib3@1.2.3 -> python:otherlib@1.2.3"}),
			expectedPackages: []string{"python:otherlib@1.2.3", "python:urllib3@1.2.3"},
		},
		{
			name: "excludes multiple package by overlap",
			sbom: catalogWithOverlaps(
				[]string{"apk:go@1.18", "apk:node@19.2-r1", "binary:node@19.2", "apk:python@3.9-r9", "binary:python@3.9"},
				[]string{"apk:node@19.2-r1 -> binary:node@19.2", "apk:python@3.9-r9 -> binary:python@3.9"}),
			expectedPackages: []string{"apk:go@1.18", "apk:node@19.2-r1", "apk:python@3.9-r9"},
		},
		{
			name: "does not exclude with different types",
			sbom: catalogWithOverlaps(
				[]string{"rpm:node@19.2-r1", "apk:node@19.2"},
				[]string{"rpm:node@19.2-r1 -> apk:node@19.2"}),
			expectedPackages: []string{"apk:node@19.2", "rpm:node@19.2-r1"},
		},
		{
			name: "does not exclude if OS package owns OS package",
			sbom: catalogWithOverlaps(
				[]string{"rpm:perl@5.3-r1", "rpm:libperl@5.3"},
				[]string{"rpm:perl@5.3-r1 -> rpm:libperl@5.3"}),
			expectedPackages: []string{"rpm:libperl@5.3", "rpm:perl@5.3-r1"},
		},
		{
			name: "does not exclude if owning package is non-OS",
			sbom: catalogWithOverlaps(
				[]string{"python:urllib3@1.2.3", "python:otherlib@1.2.3"},
				[]string{"python:urllib3@1.2.3 -> python:otherlib@1.2.3"}),
			expectedPackages: []string{"python:otherlib@1.2.3", "python:urllib3@1.2.3"},
		},
		{
			name: "python bindings for system RPM install",
			sbom: withLinuxRelease(catalogWithOverlaps(
				[]string{"rpm:python3-rpm@4.14.3-26.el8", "python:rpm@4.14.3"},
				[]string{"rpm:python3-rpm@4.14.3-26.el8 -> python:rpm@4.14.3"}), "rhel"),
			expectedPackages: []string{"rpm:python3-rpm@4.14.3-26.el8"},
		},
		{
			name: "amzn linux doesn't remove packages in this way",
			sbom: withLinuxRelease(catalogWithOverlaps(
				[]string{"rpm:python3-rpm@4.14.3-26.el8", "python:rpm@4.14.3"},
				[]string{"rpm:python3-rpm@4.14.3-26.el8 -> python:rpm@4.14.3"}), "amzn"),
			expectedPackages: []string{"rpm:python3-rpm@4.14.3-26.el8", "python:rpm@4.14.3"},
		},
	}
	for _, test := range tests {
		t.Run(test.name, func(t *testing.T) {
			d := distroFromRelease(test.sbom.Artifacts.LinuxDistribution)
			catalog := removePackagesByOverlap(test.sbom.Artifacts.Packages, test.sbom.Relationships, d)
			pkgs := FromCollection(catalog, SynthesisConfig{})
			var pkgNames []string
			for _, p := range pkgs {
				pkgNames = append(pkgNames, fmt.Sprintf("%s:%s@%s", p.Type, p.Name, p.Version))
			}
			assert.EqualValues(t, test.expectedPackages, pkgNames)
		})
	}
}

func catalogWithOverlaps(packages []string, overlaps []string) *sbom.SBOM {
	var pkgs []syftPkg.Package
	var relationships []artifact.Relationship

	toPkg := func(str string) syftPkg.Package {
		var typ, name, version string
		s := strings.Split(strings.TrimSpace(str), ":")
		if len(s) > 1 {
			typ = s[0]
			str = s[1]
		}
		s = strings.Split(str, "@")
		name = s[0]
		if len(s) > 1 {
			version = s[1]
		}

		p := syftPkg.Package{
			Type:    syftPkg.Type(typ),
			Name:    name,
			Version: version,
		}
		p.SetID()

		return p
	}

	for _, pkg := range packages {
		p := toPkg(pkg)
		pkgs = append(pkgs, p)
	}

	for i, overlap := range overlaps {
		parts := strings.Split(overlap, "->")
		if len(parts) < 2 {
			panic("invalid overlap, use -> to specify, e.g.: pkg1->pkg2")
		}
		from := toPkg(parts[0])
		to := toPkg(parts[1])

		// The catalog will type check whether To or From is a pkg.Package or a *pkg.Package.
		// Previously, there was a bug where Grype assumed that From was always a pkg.Package.
		// Therefore, intentionally mix pointer and non-pointer packages to prevent Grype from
		// assuming which is which again. (The correct usage, calling catalog.Package, always
		// returns a *pkg.Package, and doesn't rely on any type assertion.)
		if i%2 == 0 {
			relationships = append(relationships, artifact.Relationship{
				From: &from,
				To:   &to,
				Type: artifact.OwnershipByFileOverlapRelationship,
			})
		} else {
			relationships = append(relationships, artifact.Relationship{
				From: from,
				To:   to,
				Type: artifact.OwnershipByFileOverlapRelationship,
			})
		}
	}

	catalog := syftPkg.NewCollection(pkgs...)

	return &sbom.SBOM{
		Artifacts: sbom.Artifacts{
			Packages: catalog,
		},
		Relationships: relationships,
	}
}

func withLinuxRelease(s *sbom.SBOM, id string) *sbom.SBOM {
	s.Artifacts.LinuxDistribution = &linux.Release{
		ID: id,
	}
	return s
}

func strRef(s string) *string {
	return &s
}<|MERGE_RESOLUTION|>--- conflicted
+++ resolved
@@ -704,19 +704,11 @@
 			},
 		},
 		{
-<<<<<<< HEAD
-			name: "Php-pear-entry",
-=======
 			name: "php-pear-entry",
->>>>>>> 487af679
 			syftPkg: syftPkg.Package{
 				Metadata: syftPkg.PhpPearEntry{
 					Name:    "a",
 					Version: "a",
-<<<<<<< HEAD
-					License: []string{"a"},
-=======
->>>>>>> 487af679
 				},
 			},
 		},
