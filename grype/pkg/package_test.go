package pkg

import (
	"fmt"
	"strings"
	"testing"

	"github.com/stretchr/testify/assert"

	"github.com/anchore/syft/syft/artifact"
	"github.com/anchore/syft/syft/cpe"
	"github.com/anchore/syft/syft/file"
	syftFile "github.com/anchore/syft/syft/file"
	"github.com/anchore/syft/syft/linux"
	syftPkg "github.com/anchore/syft/syft/pkg"
<<<<<<< HEAD
	"github.com/anchore/syft/syft/testutil"
=======
	"github.com/anchore/syft/syft/sbom"
>>>>>>> 7984e0a8
)

func TestNew_UpstreamFromMetadata(t *testing.T) {
	tests := []struct {
		name      string
		syftPkg   syftPkg.Package
		metadata  interface{}
		upstreams []UpstreamPackage
	}{
		{
			name: "alpm package with source info",
			syftPkg: syftPkg.Package{
<<<<<<< HEAD
				Metadata: syftPkg.AlpmMetadata{
=======
				Metadata: syftPkg.AlpmDBEntry{
>>>>>>> 7984e0a8
					BasePackage:  "base-pkg-info",
					Package:      "pkg-info",
					Version:      "version-info",
					Architecture: "arch-info",
					Files: []syftPkg.AlpmFileRecord{{
						Path: "/this/path/exists",
					}},
				},
			},
		},
		{
			name: "dpkg with source info",
			syftPkg: syftPkg.Package{
<<<<<<< HEAD
				Metadata: syftPkg.DpkgMetadata{
=======
				Metadata: syftPkg.DpkgDBEntry{
>>>>>>> 7984e0a8
					Package:       "pkg-info",
					Source:        "src-info",
					Version:       "version-info",
					SourceVersion: "src-version-info",
					Architecture:  "arch-info",
					Maintainer:    "maintainer-info",
					InstalledSize: 10,
					Files: []syftPkg.DpkgFileRecord{
						{
							Path: "path-info",
							Digest: &file.Digest{
								Algorithm: "algo-info",
								Value:     "digest-info",
							},
							IsConfigFile: true,
						},
					},
				},
			},
			upstreams: []UpstreamPackage{
				{
					Name:    "src-info",
					Version: "src-version-info",
				},
			},
		},
		{
<<<<<<< HEAD
			name: "rpm db entry with source info",
			syftPkg: syftPkg.Package{
				Metadata: syftPkg.RpmDBMetadata{
=======
			name: "rpm archive with source info",
			syftPkg: syftPkg.Package{
				Metadata: syftPkg.RpmArchive{
>>>>>>> 7984e0a8
					Name:      "name-info",
					Version:   "version-info",
					Epoch:     intRef(30),
					Arch:      "arch-info",
					Release:   "release-info",
					SourceRpm: "sqlite-3.26.0-6.el8.src.rpm",
					Size:      40,
					Vendor:    "vendor-info",
					Files: []syftPkg.RpmFileRecord{
						{
							Path: "path-info",
							Mode: 20,
							Size: 10,
							Digest: file.Digest{
								Algorithm: "algo-info",
								Value:     "digest-info",
							},
							UserName:  "user-info",
							GroupName: "group-info",
							Flags:     "flag-info",
						},
					},
				},
			},
			metadata: RpmMetadata{
				Epoch: intRef(30),
			},
			upstreams: []UpstreamPackage{
				{
					Name:    "sqlite",
					Version: "3.26.0-6.el8",
				},
			},
		},
		{
<<<<<<< HEAD
			name: "rpm archive with source info",
			syftPkg: syftPkg.Package{
				Metadata: syftPkg.RpmArchiveMetadata{
=======
			name: "rpm db entry with source info",
			syftPkg: syftPkg.Package{
				Metadata: syftPkg.RpmDBEntry{
>>>>>>> 7984e0a8
					Name:      "name-info",
					Version:   "version-info",
					Epoch:     intRef(30),
					Arch:      "arch-info",
					Release:   "release-info",
					SourceRpm: "sqlite-3.26.0-6.el8.src.rpm",
					Size:      40,
					Vendor:    "vendor-info",
					Files: []syftPkg.RpmFileRecord{
						{
							Path: "path-info",
							Mode: 20,
							Size: 10,
							Digest: file.Digest{
								Algorithm: "algo-info",
								Value:     "digest-info",
							},
							UserName:  "user-info",
							GroupName: "group-info",
							Flags:     "flag-info",
						},
					},
				},
			},
			metadata: RpmMetadata{
				Epoch: intRef(30),
			},
			upstreams: []UpstreamPackage{
				{
					Name:    "sqlite",
					Version: "3.26.0-6.el8",
				},
			},
		},
		{
<<<<<<< HEAD
			name: "rpm db entry with source info that matches the package info",
			syftPkg: syftPkg.Package{
				Name: "sqlite",
				Metadata: syftPkg.RpmDBMetadata{
=======
			name: "rpm archove with source info that matches the package info",
			syftPkg: syftPkg.Package{
				Name: "sqlite",
				Metadata: syftPkg.RpmArchive{
>>>>>>> 7984e0a8
					SourceRpm: "sqlite-3.26.0-6.el8.src.rpm",
				},
			},
			metadata: RpmMetadata{},
		},
		{
<<<<<<< HEAD
			name: "rpm archive with source info that matches the package info",
			syftPkg: syftPkg.Package{
				Name: "sqlite",
				Metadata: syftPkg.RpmArchiveMetadata{
					SourceRpm: "sqlite-3.26.0-6.el8.src.rpm",
				},
			},
			metadata: RpmMetadata{},
		},
		{
			name: "rpm db entry with modularity label",
			syftPkg: syftPkg.Package{
				Name: "sqlite",
				Metadata: syftPkg.RpmDBMetadata{
					SourceRpm:       "sqlite-3.26.0-6.el8.src.rpm",
					ModularityLabel: "abc:2",
				},
			},
			metadata: RpmMetadata{ModularityLabel: "abc:2"},
		},
		{
			name: "rpm archive with modularity label",
			syftPkg: syftPkg.Package{
				Name: "sqlite",
				Metadata: syftPkg.RpmArchiveMetadata{
=======
			name: "rpm archive with modularity label",
			syftPkg: syftPkg.Package{
				Name: "sqlite",
				Metadata: syftPkg.RpmArchive{
>>>>>>> 7984e0a8
					SourceRpm:       "sqlite-3.26.0-6.el8.src.rpm",
					ModularityLabel: "abc:2",
				},
			},
			metadata: RpmMetadata{ModularityLabel: "abc:2"},
		},
		{
			name: "java pkg",
			syftPkg: syftPkg.Package{
<<<<<<< HEAD
				Metadata: syftPkg.JavaMetadata{
=======
				Metadata: syftPkg.JavaArchive{
>>>>>>> 7984e0a8
					VirtualPath: "virtual-path-info",
					Manifest: &syftPkg.JavaManifest{
						Main: map[string]string{
							"Name": "main-section-name-info",
						},
						NamedSections: map[string]map[string]string{
							"named-section": {
								"named-section-key": "named-section-value",
							},
						},
					},
					PomProperties: &syftPkg.JavaPomProperties{
						Path:       "pom-path-info",
						Name:       "pom-name-info",
						GroupID:    "pom-group-ID-info",
						ArtifactID: "pom-artifact-ID-info",
						Version:    "pom-version-info",
						Extra: map[string]string{
							"extra-key": "extra-value",
						},
					},
					ArchiveDigests: []syftFile.Digest{{
						Algorithm: "sha1",
						Value:     "236e3bfdbdc6c86629237a74f0f11414adb4e211",
					}},
				},
			},
			metadata: JavaMetadata{
				VirtualPath:   "virtual-path-info",
				PomArtifactID: "pom-artifact-ID-info",
				PomGroupID:    "pom-group-ID-info",
				ManifestName:  "main-section-name-info",
				ArchiveDigests: []Digest{{
					Algorithm: "sha1",
					Value:     "236e3bfdbdc6c86629237a74f0f11414adb4e211",
				}},
			},
		},
		{
			name: "apk with source info",
			syftPkg: syftPkg.Package{
<<<<<<< HEAD
				Metadata: syftPkg.ApkMetadata{
=======
				Metadata: syftPkg.ApkDBEntry{
>>>>>>> 7984e0a8
					Package:       "libcurl-tools",
					OriginPackage: "libcurl",
					Maintainer:    "somone",
					Version:       "1.2.3",
					Architecture:  "a",
					URL:           "a",
					Description:   "a",
					Size:          1,
					InstalledSize: 1,
				},
			},
			upstreams: []UpstreamPackage{
				{
					Name: "libcurl",
				},
			},
		},
<<<<<<< HEAD
		// the below packages are those that have no metadata or upstream info to parse out
		{
			name: "npm-metadata",
			syftPkg: syftPkg.Package{
				Metadata: syftPkg.NpmPackageJSONMetadata{
					Author:      "a",
					Homepage:    "a",
					Description: "a",
					URL:         "a",
				},
			},
		},
		{
			name: "python-metadata",
			syftPkg: syftPkg.Package{
				Metadata: syftPkg.PythonPackageMetadata{
					Name:                 "a",
					Version:              "a",
					Author:               "a",
					AuthorEmail:          "a",
					Platform:             "a",
					SitePackagesRootPath: "a",
				},
			},
		},
		{
			name: "gem-metadata",
			syftPkg: syftPkg.Package{
				Metadata: syftPkg.GemMetadata{
					Name:     "a",
					Version:  "a",
					Homepage: "a",
				},
			},
		},
		{
			name: "kb-metadata",
			syftPkg: syftPkg.Package{
				Metadata: syftPkg.KbPatchMetadata{
					ProductID: "a",
					Kb:        "a",
				},
			},
		},
		{
			name: "rust-metadata",
			syftPkg: syftPkg.Package{
				Metadata: syftPkg.CargoPackageMetadata{
					Name:     "a",
					Version:  "a",
					Source:   "a",
					Checksum: "a",
				},
			},
		},
		{
			name: "golang-metadata",
			syftPkg: syftPkg.Package{
				Metadata: syftPkg.GolangBinMetadata{
					BuildSettings:     map[string]string{},
					GoCompiledVersion: "1.0.0",
					H1Digest:          "a",
					MainModule:        "myMainModule",
				},
			},
			metadata: GolangBinMetadata{
				BuildSettings:     map[string]string{},
				GoCompiledVersion: "1.0.0",
				H1Digest:          "a",
				MainModule:        "myMainModule",
			},
		},
		{
			name: "golang-mod-metadata",
			syftPkg: syftPkg.Package{
				Metadata: syftPkg.GolangModMetadata{
					H1Digest: "h1:as234NweNNTNWEtt13nwNENTt",
				},
			},
			metadata: GolangModMetadata{
				H1Digest: "h1:as234NweNNTNWEtt13nwNENTt",
			},
		},
		{
			name: "php-composer-lock-metadata",
			syftPkg: syftPkg.Package{
				Metadata: syftPkg.PhpComposerLockMetadata{
					Name:    "a",
					Version: "a",
				},
			},
		},
		{
			name: "php-composer-installed-metadata",
			syftPkg: syftPkg.Package{
				Metadata: syftPkg.PhpComposerInstalledMetadata{
					Name:    "a",
					Version: "a",
				},
			},
		},
		{
			name: "dart-pub-metadata",
			syftPkg: syftPkg.Package{
				Metadata: syftPkg.DartPubMetadata{
					Name:    "a",
					Version: "a",
				},
			},
		},
		{
			name: "dotnet-metadata",
			syftPkg: syftPkg.Package{
				Metadata: syftPkg.DotnetDepsMetadata{
					Name:     "a",
					Version:  "a",
					Path:     "a",
					Sha512:   "a",
					HashPath: "a",
				},
			},
		},
		{
			name: "cpp conan-metadata",
			syftPkg: syftPkg.Package{
				Metadata: syftPkg.ConanMetadata{
					Ref: "catch2/2.13.8",
				},
			},
		},
		{
			name: "cpp conan lock metadata",
			syftPkg: syftPkg.Package{
				Metadata: syftPkg.ConanLockMetadata{
					Ref: "zlib/1.2.12",
					Options: map[string]string{
						"fPIC":   "True",
						"shared": "False",
					},
					Path:    "all/conanfile.py",
					Context: "host",
				},
			},
		},
		{
			name: "cocoapods cocoapods-metadata",
			syftPkg: syftPkg.Package{
				Metadata: syftPkg.CocoapodsMetadata{
					Checksum: "123eere234",
				},
			},
		},
		{
			name: "portage-metadata",
			syftPkg: syftPkg.Package{
				Metadata: syftPkg.PortageMetadata{
					InstalledSize: 1,
					Files:         []syftPkg.PortageFileRecord{},
				},
			},
		},
		{
			name: "hackage-stack-lock-metadata",
			syftPkg: syftPkg.Package{
				Metadata: syftPkg.HackageStackYamlLockMetadata{
					PkgHash: "some-hash",
				},
			},
		},
		{
			name: "hackage-stack-metadata",
			syftPkg: syftPkg.Package{
				Metadata: syftPkg.HackageStackYamlMetadata{
					PkgHash: "some-hash",
				},
			},
		},
		{
			name: "rebar-metadata",
			syftPkg: syftPkg.Package{
				Metadata: syftPkg.RebarLockMetadata{
					Name:    "rebar",
					Version: "v0.1.1",
				},
			},
		},
		{
			name: "npm-package-lock-metadata",
			syftPkg: syftPkg.Package{
				Metadata: syftPkg.NpmPackageLockJSONMetadata{
					Resolved:  "resolved",
					Integrity: "sha1:ab7d8979989b7a98d97",
				},
			},
		},
		{
			name: "mix-lock-metadata",
			syftPkg: syftPkg.Package{
				Metadata: syftPkg.MixLockMetadata{
					Name:    "mix-lock",
					Version: "v0.1.2",
				},
			},
		},
		{
			name: "pipfile-lock-metadata",
			syftPkg: syftPkg.Package{
				Metadata: syftPkg.PythonPipfileLockMetadata{
					Hashes: []string{
						"sha1:ab8v88a8b88d8d8c88b8s765s47",
					},
					Index: "1",
				},
			},
		},
		{
			name: "python-requirements-metadata",
			syftPkg: syftPkg.Package{
				Metadata: syftPkg.PythonRequirementsMetadata{
					Name:              "a",
					Extras:            []string{"a"},
					VersionConstraint: "a",
					URL:               "a",
					Markers:           "a",
				},
			},
		},
		{
			name: "binary-metadata",
			syftPkg: syftPkg.Package{
				Metadata: syftPkg.BinaryMetadata{
					Matches: []syftPkg.ClassifierMatch{
						{
							Classifier: "node",
						},
					},
				},
			},
		},
		{
			name: "nix-store-metadata",
			syftPkg: syftPkg.Package{
				Metadata: syftPkg.NixStoreMetadata{
					OutputHash: "a",
					Output:     "a",
					Files: []string{
						"a",
					},
				},
			},
		},
		{
			name: "linux-kernel-metadata",
			syftPkg: syftPkg.Package{
				Metadata: syftPkg.LinuxKernelMetadata{
					Name:            "a",
					Architecture:    "a",
					Version:         "a",
					ExtendedVersion: "a",
					BuildTime:       "a",
					Author:          "a",
					Format:          "a",
					RWRootFS:        true,
					SwapDevice:      10,
					RootDevice:      11,
					VideoMode:       "a",
				},
			},
		},
		{
			name: "linux-kernel-module-metadata",
			syftPkg: syftPkg.Package{
				Metadata: syftPkg.LinuxKernelModuleMetadata{
					Name:          "a",
					Version:       "a",
					SourceVersion: "a",
					Path:          "a",
					Description:   "a",
					Author:        "a",
					License:       "a",
					KernelVersion: "a",
					VersionMagic:  "a",
					Parameters: map[string]syftPkg.LinuxKernelModuleParameter{
						"a": {
							Type:        "a",
							Description: "a",
						},
					},
				},
			},
		},
		{
			name: "r-description-file-metadata",
			syftPkg: syftPkg.Package{
				Metadata: syftPkg.RDescriptionFileMetadata{
					Title:            "a",
					Description:      "a",
					Author:           "a",
					Maintainer:       "a",
					URL:              []string{"a"},
					Repository:       "a",
					Built:            "a",
					NeedsCompilation: true,
					Imports:          []string{"a"},
					Depends:          []string{"a"},
					Suggests:         []string{"a"},
				},
			},
		},
		{
			name: "dotnet-portable-executable-metadata",
			syftPkg: syftPkg.Package{
				Metadata: syftPkg.DotnetPortableExecutableMetadata{
					AssemblyVersion: "a",
					LegalCopyright:  "a",
					Comments:        "a",
					InternalName:    "a",
					CompanyName:     "a",
					ProductName:     "a",
					ProductVersion:  "a",
				},
			},
		},
		{
			name: "swift-package-manager-metadata",
			syftPkg: syftPkg.Package{
				Metadata: syftPkg.SwiftPackageManagerMetadata{
					Revision: "a",
				},
			},
		},
	}

	// capture each observed metadata type, we should see all of them relate to what syft provides by the end of testing
	tester := testutil.NewPackageMetadataCompletionTester(t)

	// run all of our cases
	for _, test := range tests {
		t.Run(test.name, func(t *testing.T) {
			tester.Tested(t, test.syftPkg.Metadata)
			p := New(test.syftPkg)
			assert.Equal(t, test.metadata, p.Metadata, "unexpected metadata")
			assert.Equal(t, test.upstreams, p.Upstreams, "unexpected upstream")
=======
	}

	for _, test := range tests {
		t.Run(test.name, func(t *testing.T) {
			assert.Equal(t, test.metadata, New(test.syftPkg).Metadata, "unexpected metadata")
			assert.Equal(t, test.upstreams, New(test.syftPkg).Upstreams, "unexpected upstream")
>>>>>>> 7984e0a8
		})
	}
}

func TestFromCollection_DoesNotPanic(t *testing.T) {
	collection := syftPkg.NewCollection()

	examplePackage := syftPkg.Package{
		Name:    "test",
		Version: "1.2.3",
		Locations: file.NewLocationSet(
			file.NewLocation("/test-path"),
		),
		Type: syftPkg.NpmPkg,
	}

	collection.Add(examplePackage)
	// add it again!
	collection.Add(examplePackage)

	assert.NotPanics(t, func() {
		_ = FromCollection(collection, SynthesisConfig{})
	})
}

func TestFromCollection_GeneratesCPEs(t *testing.T) {
	collection := syftPkg.NewCollection()

	collection.Add(syftPkg.Package{
		Name:    "first",
		Version: "1",
		CPEs: []cpe.CPE{
			{},
		},
	})

	collection.Add(syftPkg.Package{
		Name:    "second",
		Version: "2",
	})

	// doesn't generate cpes when no flag
	pkgs := FromCollection(collection, SynthesisConfig{})
	assert.Len(t, pkgs[0].CPEs, 1)
	assert.Len(t, pkgs[1].CPEs, 0)

	// does generate cpes with the flag
	pkgs = FromCollection(collection, SynthesisConfig{
		GenerateMissingCPEs: true,
	})
	assert.Len(t, pkgs[0].CPEs, 1)
	assert.Len(t, pkgs[1].CPEs, 1)
}

func Test_getNameAndELVersion(t *testing.T) {
	tests := []struct {
		name            string
		sourceRPM       string
		expectedName    string
		expectedVersion string
	}{
		{
			name:            "sqlite-3.26.0-6.el8.src.rpm",
			sourceRPM:       "sqlite-3.26.0-6.el8.src.rpm",
			expectedName:    "sqlite",
			expectedVersion: "3.26.0-6.el8",
		},
		{
			name:            "util-linux-ng-2.17.2-12.28.el6_9.src.rpm",
			sourceRPM:       "util-linux-ng-2.17.2-12.28.el6_9.src.rpm",
			expectedName:    "util-linux-ng",
			expectedVersion: "2.17.2-12.28.el6_9",
		},
		{
			name:            "util-linux-ng-2.17.2-12.28.el6_9.2.src.rpm",
			sourceRPM:       "util-linux-ng-2.17.2-12.28.el6_9.2.src.rpm",
			expectedName:    "util-linux-ng",
			expectedVersion: "2.17.2-12.28.el6_9.2",
		},
	}
	for _, test := range tests {
		t.Run(test.name, func(t *testing.T) {
			actualName, actualVersion := getNameAndELVersion(test.sourceRPM)
			assert.Equal(t, test.expectedName, actualName)
			assert.Equal(t, test.expectedVersion, actualVersion)
		})
	}
}

func intRef(i int) *int {
	return &i
}

func Test_RemovePackagesByOverlap(t *testing.T) {
	tests := []struct {
		name             string
		sbom             *sbom.SBOM
		expectedPackages []string
	}{
		{
			name: "includes all packages without overlap",
			sbom: catalogWithOverlaps(
				[]string{":go@1.18", "apk:node@19.2-r1", "binary:python@3.9"},
				[]string{}),
			expectedPackages: []string{":go@1.18", "apk:node@19.2-r1", "binary:python@3.9"},
		},
		{
			name: "excludes single package by overlap",
			sbom: catalogWithOverlaps(
				[]string{"apk:go@1.18", "apk:node@19.2-r1", "binary:node@19.2"},
				[]string{"apk:node@19.2-r1 -> binary:node@19.2"}),
			expectedPackages: []string{"apk:go@1.18", "apk:node@19.2-r1"},
		},
		{
			name: "does not exclude if OS package owns OS package",
			sbom: catalogWithOverlaps(
				[]string{"rpm:perl@5.3-r1", "rpm:libperl@5.3"},
				[]string{"rpm:perl@5.3-r1 -> rpm:libperl@5.3"}),
			expectedPackages: []string{"rpm:libperl@5.3", "rpm:perl@5.3-r1"},
		},
		{
			name: "does not exclude if owning package is non-OS",
			sbom: catalogWithOverlaps(
				[]string{"python:urllib3@1.2.3", "python:otherlib@1.2.3"},
				[]string{"python:urllib3@1.2.3 -> python:otherlib@1.2.3"}),
			expectedPackages: []string{"python:otherlib@1.2.3", "python:urllib3@1.2.3"},
		},
		{
			name: "excludes multiple package by overlap",
			sbom: catalogWithOverlaps(
				[]string{"apk:go@1.18", "apk:node@19.2-r1", "binary:node@19.2", "apk:python@3.9-r9", "binary:python@3.9"},
				[]string{"apk:node@19.2-r1 -> binary:node@19.2", "apk:python@3.9-r9 -> binary:python@3.9"}),
			expectedPackages: []string{"apk:go@1.18", "apk:node@19.2-r1", "apk:python@3.9-r9"},
		},
		{
			name: "does not exclude with different types",
			sbom: catalogWithOverlaps(
				[]string{"rpm:node@19.2-r1", "apk:node@19.2"},
				[]string{"rpm:node@19.2-r1 -> apk:node@19.2"}),
			expectedPackages: []string{"apk:node@19.2", "rpm:node@19.2-r1"},
		},
		{
			name: "does not exclude if OS package owns OS package",
			sbom: catalogWithOverlaps(
				[]string{"rpm:perl@5.3-r1", "rpm:libperl@5.3"},
				[]string{"rpm:perl@5.3-r1 -> rpm:libperl@5.3"}),
			expectedPackages: []string{"rpm:libperl@5.3", "rpm:perl@5.3-r1"},
		},
		{
			name: "does not exclude if owning package is non-OS",
			sbom: catalogWithOverlaps(
				[]string{"python:urllib3@1.2.3", "python:otherlib@1.2.3"},
				[]string{"python:urllib3@1.2.3 -> python:otherlib@1.2.3"}),
			expectedPackages: []string{"python:otherlib@1.2.3", "python:urllib3@1.2.3"},
		},
		{
			name: "python bindings for system RPM install",
			sbom: withDistro(catalogWithOverlaps(
				[]string{"rpm:python3-rpm@4.14.3-26.el8", "python:rpm@4.14.3"},
				[]string{"rpm:python3-rpm@4.14.3-26.el8 -> python:rpm@4.14.3"}), "rhel"),
			expectedPackages: []string{"rpm:python3-rpm@4.14.3-26.el8"},
		},
		{
			name: "amzn linux doesn't remove packages in this way",
			sbom: withDistro(catalogWithOverlaps(
				[]string{"rpm:python3-rpm@4.14.3-26.el8", "python:rpm@4.14.3"},
				[]string{"rpm:python3-rpm@4.14.3-26.el8 -> python:rpm@4.14.3"}), "amzn"),
			expectedPackages: []string{"rpm:python3-rpm@4.14.3-26.el8", "python:rpm@4.14.3"},
		},
	}
	for _, test := range tests {
		t.Run(test.name, func(t *testing.T) {
			catalog := removePackagesByOverlap(test.sbom.Artifacts.Packages, test.sbom.Relationships, test.sbom.Artifacts.LinuxDistribution)
			pkgs := FromCollection(catalog, SynthesisConfig{})
			var pkgNames []string
			for _, p := range pkgs {
				pkgNames = append(pkgNames, fmt.Sprintf("%s:%s@%s", p.Type, p.Name, p.Version))
			}
			assert.EqualValues(t, test.expectedPackages, pkgNames)
		})
	}
}

func catalogWithOverlaps(packages []string, overlaps []string) *sbom.SBOM {
	var pkgs []syftPkg.Package
	var relationships []artifact.Relationship

	toPkg := func(str string) syftPkg.Package {
		var typ, name, version string
		s := strings.Split(strings.TrimSpace(str), ":")
		if len(s) > 1 {
			typ = s[0]
			str = s[1]
		}
		s = strings.Split(str, "@")
		name = s[0]
		if len(s) > 1 {
			version = s[1]
		}

		p := syftPkg.Package{
			Type:    syftPkg.Type(typ),
			Name:    name,
			Version: version,
		}
		p.SetID()

		return p
	}

	for _, pkg := range packages {
		p := toPkg(pkg)
		pkgs = append(pkgs, p)
	}

	for _, overlap := range overlaps {
		parts := strings.Split(overlap, "->")
		if len(parts) < 2 {
			panic("invalid overlap, use -> to specify, e.g.: pkg1->pkg2")
		}
		from := toPkg(parts[0])
		to := toPkg(parts[1])

		relationships = append(relationships, artifact.Relationship{
			From: from,
			To:   to,
			Type: artifact.OwnershipByFileOverlapRelationship,
		})
	}

	catalog := syftPkg.NewCollection(pkgs...)

	return &sbom.SBOM{
		Artifacts: sbom.Artifacts{
			Packages: catalog,
		},
		Relationships: relationships,
	}
}

func withDistro(s *sbom.SBOM, id string) *sbom.SBOM {
	s.Artifacts.LinuxDistribution = &linux.Release{
		ID: id,
	}
	return s
}<|MERGE_RESOLUTION|>--- conflicted
+++ resolved
@@ -13,14 +13,11 @@
 	syftFile "github.com/anchore/syft/syft/file"
 	"github.com/anchore/syft/syft/linux"
 	syftPkg "github.com/anchore/syft/syft/pkg"
-<<<<<<< HEAD
+	"github.com/anchore/syft/syft/sbom"
 	"github.com/anchore/syft/syft/testutil"
-=======
-	"github.com/anchore/syft/syft/sbom"
->>>>>>> 7984e0a8
 )
 
-func TestNew_UpstreamFromMetadata(t *testing.T) {
+func TestNew(t *testing.T) {
 	tests := []struct {
 		name      string
 		syftPkg   syftPkg.Package
@@ -30,11 +27,7 @@
 		{
 			name: "alpm package with source info",
 			syftPkg: syftPkg.Package{
-<<<<<<< HEAD
-				Metadata: syftPkg.AlpmMetadata{
-=======
 				Metadata: syftPkg.AlpmDBEntry{
->>>>>>> 7984e0a8
 					BasePackage:  "base-pkg-info",
 					Package:      "pkg-info",
 					Version:      "version-info",
@@ -48,11 +41,7 @@
 		{
 			name: "dpkg with source info",
 			syftPkg: syftPkg.Package{
-<<<<<<< HEAD
-				Metadata: syftPkg.DpkgMetadata{
-=======
 				Metadata: syftPkg.DpkgDBEntry{
->>>>>>> 7984e0a8
 					Package:       "pkg-info",
 					Source:        "src-info",
 					Version:       "version-info",
@@ -80,15 +69,9 @@
 			},
 		},
 		{
-<<<<<<< HEAD
-			name: "rpm db entry with source info",
-			syftPkg: syftPkg.Package{
-				Metadata: syftPkg.RpmDBMetadata{
-=======
 			name: "rpm archive with source info",
 			syftPkg: syftPkg.Package{
 				Metadata: syftPkg.RpmArchive{
->>>>>>> 7984e0a8
 					Name:      "name-info",
 					Version:   "version-info",
 					Epoch:     intRef(30),
@@ -124,15 +107,9 @@
 			},
 		},
 		{
-<<<<<<< HEAD
-			name: "rpm archive with source info",
-			syftPkg: syftPkg.Package{
-				Metadata: syftPkg.RpmArchiveMetadata{
-=======
 			name: "rpm db entry with source info",
 			syftPkg: syftPkg.Package{
 				Metadata: syftPkg.RpmDBEntry{
->>>>>>> 7984e0a8
 					Name:      "name-info",
 					Version:   "version-info",
 					Epoch:     intRef(30),
@@ -168,38 +145,70 @@
 			},
 		},
 		{
-<<<<<<< HEAD
+			name: "rpm archive with source info that matches the package info",
+			syftPkg: syftPkg.Package{
+				Metadata: syftPkg.RpmArchiveMetadata{
+					Name:      "name-info",
+					Version:   "version-info",
+					Epoch:     intRef(30),
+					Arch:      "arch-info",
+					Release:   "release-info",
+					SourceRpm: "sqlite-3.26.0-6.el8.src.rpm",
+					Size:      40,
+					Vendor:    "vendor-info",
+					Files: []syftPkg.RpmFileRecord{
+						{
+							Path: "path-info",
+							Mode: 20,
+							Size: 10,
+							Digest: file.Digest{
+								Algorithm: "algo-info",
+								Value:     "digest-info",
+							},
+							UserName:  "user-info",
+							GroupName: "group-info",
+							Flags:     "flag-info",
+						},
+					},
+				},
+			},
+			metadata: RpmMetadata{
+				Epoch: intRef(30),
+			},
+			upstreams: []UpstreamPackage{
+				{
+					Name:    "sqlite",
+				Metadata: syftPkg.RpmArchive{
+					Version: "3.26.0-6.el8",
+				},
+			},
+		},
+		{
 			name: "rpm db entry with source info that matches the package info",
 			syftPkg: syftPkg.Package{
 				Name: "sqlite",
-				Metadata: syftPkg.RpmDBMetadata{
-=======
-			name: "rpm archove with source info that matches the package info",
+				Metadata: syftPkg.RpmDBEntry{
+					SourceRpm: "sqlite-3.26.0-6.el8.src.rpm",
+				},
+			},
+			metadata: RpmMetadata{},
+		},
+		{
+			name: "rpm archive with modularity label",
+			name: "rpm archive with source info that matches the package info",
 			syftPkg: syftPkg.Package{
 				Name: "sqlite",
 				Metadata: syftPkg.RpmArchive{
->>>>>>> 7984e0a8
 					SourceRpm: "sqlite-3.26.0-6.el8.src.rpm",
 				},
 			},
 			metadata: RpmMetadata{},
 		},
 		{
-<<<<<<< HEAD
-			name: "rpm archive with source info that matches the package info",
+			name: "rpm db entry with modularity label",
 			syftPkg: syftPkg.Package{
 				Name: "sqlite",
-				Metadata: syftPkg.RpmArchiveMetadata{
-					SourceRpm: "sqlite-3.26.0-6.el8.src.rpm",
-				},
-			},
-			metadata: RpmMetadata{},
-		},
-		{
-			name: "rpm db entry with modularity label",
-			syftPkg: syftPkg.Package{
-				Name: "sqlite",
-				Metadata: syftPkg.RpmDBMetadata{
+				Metadata: syftPkg.RpmDBEntry{
 					SourceRpm:       "sqlite-3.26.0-6.el8.src.rpm",
 					ModularityLabel: "abc:2",
 				},
@@ -210,13 +219,7 @@
 			name: "rpm archive with modularity label",
 			syftPkg: syftPkg.Package{
 				Name: "sqlite",
-				Metadata: syftPkg.RpmArchiveMetadata{
-=======
-			name: "rpm archive with modularity label",
-			syftPkg: syftPkg.Package{
-				Name: "sqlite",
 				Metadata: syftPkg.RpmArchive{
->>>>>>> 7984e0a8
 					SourceRpm:       "sqlite-3.26.0-6.el8.src.rpm",
 					ModularityLabel: "abc:2",
 				},
@@ -226,11 +229,7 @@
 		{
 			name: "java pkg",
 			syftPkg: syftPkg.Package{
-<<<<<<< HEAD
-				Metadata: syftPkg.JavaMetadata{
-=======
 				Metadata: syftPkg.JavaArchive{
->>>>>>> 7984e0a8
 					VirtualPath: "virtual-path-info",
 					Manifest: &syftPkg.JavaManifest{
 						Main: map[string]string{
@@ -272,11 +271,7 @@
 		{
 			name: "apk with source info",
 			syftPkg: syftPkg.Package{
-<<<<<<< HEAD
-				Metadata: syftPkg.ApkMetadata{
-=======
 				Metadata: syftPkg.ApkDBEntry{
->>>>>>> 7984e0a8
 					Package:       "libcurl-tools",
 					OriginPackage: "libcurl",
 					Maintainer:    "somone",
@@ -294,7 +289,6 @@
 				},
 			},
 		},
-<<<<<<< HEAD
 		// the below packages are those that have no metadata or upstream info to parse out
 		{
 			name: "npm-metadata",
@@ -638,14 +632,6 @@
 			p := New(test.syftPkg)
 			assert.Equal(t, test.metadata, p.Metadata, "unexpected metadata")
 			assert.Equal(t, test.upstreams, p.Upstreams, "unexpected upstream")
-=======
-	}
-
-	for _, test := range tests {
-		t.Run(test.name, func(t *testing.T) {
-			assert.Equal(t, test.metadata, New(test.syftPkg).Metadata, "unexpected metadata")
-			assert.Equal(t, test.upstreams, New(test.syftPkg).Upstreams, "unexpected upstream")
->>>>>>> 7984e0a8
 		})
 	}
 }
