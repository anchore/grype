package pkg

import (
	"github.com/anchore/syft/syft"
	"github.com/anchore/syft/syft/sbom"
	"github.com/anchore/syft/syft/source"
)

func syftProvider(userInput string, config ProviderConfig) ([]Package, Context, *sbom.SBOM, error) {
	if config.CatalogingOptions.Search.Scope == "" {
		return nil, Context{}, nil, errDoesNotProvide
	}

	sourceInput, err := source.ParseInput(userInput, config.Platform, true)
	if err != nil {
		return nil, Context{}, nil, err
	}

	src, cleanup, err := source.New(*sourceInput, config.RegistryOptions, config.Exclusions)
	if err != nil {
		return nil, Context{}, nil, err
	}
	defer cleanup()

	catalog, relationships, theDistro, err := syft.CatalogPackages(src, config.CatalogingOptions)
	if err != nil {
		return nil, Context{}, nil, err
	}

<<<<<<< HEAD
	packages := FromCatalog(catalog, config)
	context := Context{
=======
	catalog = RemoveBinaryPackagesByOverlap(catalog, relationships)

	return FromCatalog(catalog, config.SynthesisConfig), Context{
>>>>>>> ea05be97
		Source: &src.Metadata,
		Distro: theDistro,
	}
	sbom := &sbom.SBOM{
		Source:        src.Metadata,
		Relationships: relationships,
		Artifacts: sbom.Artifacts{
			PackageCatalog: catalog,
		},
	}

	return packages, context, sbom, nil
}<|MERGE_RESOLUTION|>--- conflicted
+++ resolved
@@ -27,17 +27,12 @@
 		return nil, Context{}, nil, err
 	}
 
-<<<<<<< HEAD
-	packages := FromCatalog(catalog, config)
+	packages := FromCatalog(catalog, config.SynthesisConfig)
 	context := Context{
-=======
-	catalog = RemoveBinaryPackagesByOverlap(catalog, relationships)
-
-	return FromCatalog(catalog, config.SynthesisConfig), Context{
->>>>>>> ea05be97
 		Source: &src.Metadata,
 		Distro: theDistro,
 	}
+
 	sbom := &sbom.SBOM{
 		Source:        src.Metadata,
 		Relationships: relationships,
