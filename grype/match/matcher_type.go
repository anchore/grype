package match

const (
	UnknownMatcherType MatcherType = "UnknownMatcherType"
	StockMatcher       MatcherType = "stock-matcher"
	ApkMatcher         MatcherType = "apk-matcher"
	RubyGemMatcher     MatcherType = "ruby-gem-matcher"
	DpkgMatcher        MatcherType = "dpkg-matcher"
	RpmDBMatcher       MatcherType = "rpmdb-matcher"
	JavaMatcher        MatcherType = "java-matcher"
	PythonMatcher      MatcherType = "python-matcher"
	DotnetMatcher      MatcherType = "dotnet-matcher"
	JavascriptMatcher  MatcherType = "javascript-matcher"
	MsrcMatcher        MatcherType = "msrc-matcher"
<<<<<<< HEAD
	PortageMatcher     MatcherType = "portage-matcher"
=======
	GoModuleMatcher    MatcherType = "go-module-matcher"
>>>>>>> addbd07b
)

var AllMatcherTypes = []MatcherType{
	ApkMatcher,
	RubyGemMatcher,
	DpkgMatcher,
	RpmDBMatcher,
	JavaMatcher,
	PythonMatcher,
	DotnetMatcher,
	JavascriptMatcher,
	MsrcMatcher,
<<<<<<< HEAD
	PortageMatcher,
=======
	GoModuleMatcher,
>>>>>>> addbd07b
}

type MatcherType string<|MERGE_RESOLUTION|>--- conflicted
+++ resolved
@@ -12,11 +12,8 @@
 	DotnetMatcher      MatcherType = "dotnet-matcher"
 	JavascriptMatcher  MatcherType = "javascript-matcher"
 	MsrcMatcher        MatcherType = "msrc-matcher"
-<<<<<<< HEAD
 	PortageMatcher     MatcherType = "portage-matcher"
-=======
 	GoModuleMatcher    MatcherType = "go-module-matcher"
->>>>>>> addbd07b
 )
 
 var AllMatcherTypes = []MatcherType{
@@ -29,11 +26,8 @@
 	DotnetMatcher,
 	JavascriptMatcher,
 	MsrcMatcher,
-<<<<<<< HEAD
 	PortageMatcher,
-=======
 	GoModuleMatcher,
->>>>>>> addbd07b
 }
 
 type MatcherType string