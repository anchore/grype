--- conflicted
+++ resolved
@@ -77,7 +77,6 @@
 			},
 			Package: pkg.Package{
 				ID:       pkg.ID(uuid.NewString()),
-<<<<<<< HEAD
 				Name:     "log4j",
 				Version:  "1.1.1",
 				Language: syftPkg.Java,
@@ -87,14 +86,6 @@
 					PomArtifactID: "log4j-core",
 					PomScope:      "test",
 				},
-=======
-				Name:     "speach",
-				Version:  "100.0.52",
-				Language: syftPkg.Ruby,
-				Type:     syftPkg.GemPkg,
-				Locations: file.NewLocationSet(file.NewVirtualLocation("/real/path/with/speach",
-					"/virtual/path/that/has/speach")),
->>>>>>> 6b38079f
 			},
 		},
 	}
