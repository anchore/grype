--- conflicted
+++ resolved
@@ -26,9 +26,5 @@
 	// find KB matches for the MSFT version given in the package and version.
 	// The "package" holds the information about the Windows version, and its
 	// patch (KB)
-<<<<<<< HEAD
-	return internal.MatchPackageByDistro(store, p, nil, m.Type())
-=======
 	return internal.MatchPackageByEcosystemPackageName(store, p, p.Name, m.Type())
->>>>>>> 2445268e
 }