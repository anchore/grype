--- conflicted
+++ resolved
@@ -180,12 +180,8 @@
 			} else {
 				logMatches(p, matches)
 				res.Add(matches...)
-<<<<<<< HEAD
-				vulnerabilitiesDiscovered.N += int64(len(matches))
+				vulnerabilitiesDiscovered.Add(int64(len(matches)))
 				updateVulnerabilityList(vulnerabilitiesList, matches, store)
-=======
-				vulnerabilitiesDiscovered.Add(int64(len(matches)))
->>>>>>> 80768635
 			}
 		}
 	}
@@ -209,39 +205,39 @@
 
 func logListSummary(vl *vulnerabilitiesList, vulnerabilitiesDiscovered int64, packages int) {
 	log.Debugf("found %d vulnerabilities for %d packages", vulnerabilitiesDiscovered, packages)
-	log.Debugf("  ├── fixed: %d", vl.Fixed.N)
-	log.Debugf("  ├── ignored: %d", vl.Unknown.N)
+	log.Debugf("  ├── fixed: %d", vl.Fixed.Current())
+	log.Debugf("  ├── ignored: %d", vl.Unknown.Current())
 	log.Debugf("  └── matched: %d", vulnerabilitiesDiscovered)
-	log.Debugf("      ├── unknown: %d", vl.Unknown.N)
-	log.Debugf("      ├── low: %d", vl.Low.N)
-	log.Debugf("      ├── medium: %d", vl.Medium.N)
-	log.Debugf("      ├── high: %d", vl.High.N)
-	log.Debugf("      └── critical: %d", vl.Critical.N)
+	log.Debugf("      ├── unknown: %d", vl.Unknown.Current())
+	log.Debugf("      ├── low: %d", vl.Low.Current())
+	log.Debugf("      ├── medium: %d", vl.Medium.Current())
+	log.Debugf("      ├── high: %d", vl.High.Current())
+	log.Debugf("      └── critical: %d", vl.Critical.Current())
 }
 
 func updateVulnerabilityList(list *vulnerabilitiesList, matches []match.Match, metadataProvider vulnerability.MetadataProvider) {
 	for _, m := range matches {
 		metadata, err := metadataProvider.GetMetadata(m.Vulnerability.ID, m.Vulnerability.Namespace)
 		if err != nil || metadata == nil {
-			list.Unknown.N++
+			list.Unknown.Increment()
 			continue
 		}
 
 		switch metadata.Severity {
 		case "Low":
-			list.Low.N++
+			list.Low.Increment()
 		case "Medium":
-			list.Medium.N++
+			list.Medium.Increment()
 		case "High":
-			list.High.N++
+			list.High.Increment()
 		case "Critical":
-			list.Critical.N++
+			list.Critical.Increment()
 		default:
-			list.Unknown.N++
+			list.Unknown.Increment()
 		}
 
 		if m.Vulnerability.Fix.State == grypeDb.FixedState {
-			list.Fixed.N++
+			list.Fixed.Increment()
 		}
 	}
 }
