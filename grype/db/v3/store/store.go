--- conflicted
+++ resolved
@@ -277,7 +277,6 @@
 	if err != nil {
 		return nil, err
 	}
-<<<<<<< HEAD
 	rowsProgress.N++
 
 	metaDiffsMap := diffVulnerabilityMetadata(baseMetadata, targetMetadata, baseVulnPkgMap, targetVulnPkgMap, diffItems)
@@ -297,12 +296,4 @@
 
 func (s *store) Close() {
 	s.db.Exec("VACUUM;")
-=======
-	*allDiffs = append((*allDiffs), (*diffs)...)
-	return allDiffs, nil
->>>>>>> 17a44003
-}
-
-func (s *store) Close() {
-	s.db.Exec("VACUUM;")
 }