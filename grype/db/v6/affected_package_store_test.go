package v6

import (
	"testing"
	"time"

	"github.com/google/go-cmp/cmp"
	"github.com/google/go-cmp/cmp/cmpopts"
	"github.com/scylladb/go-set/strset"
	"github.com/stretchr/testify/assert"
	"github.com/stretchr/testify/require"

	"github.com/anchore/syft/syft/cpe"
)

type affectedPackageHandlePreloadConfig struct {
	name                 string
	PreloadOS            bool
	PreloadPackage       bool
	PreloadBlob          bool
	PreloadVulnerability bool
	prepExpectations     func(*testing.T, []AffectedPackageHandle) []AffectedPackageHandle
}

func defaultAffectedPackageHandlePreloadCases() []affectedPackageHandlePreloadConfig {
	return []affectedPackageHandlePreloadConfig{
		{
			name:                 "preload-all",
			PreloadOS:            true,
			PreloadPackage:       true,
			PreloadBlob:          true,
			PreloadVulnerability: true,
			prepExpectations: func(t *testing.T, in []AffectedPackageHandle) []AffectedPackageHandle {
				for _, a := range in {
					if a.OperatingSystemID != nil {
						require.NotNil(t, a.OperatingSystem)
					}
					require.NotNil(t, a.Package)
					require.NotNil(t, a.BlobValue)
					require.NotNil(t, a.Vulnerability)
				}
				return in
			},
		},
		{
			name: "preload-none",
			prepExpectations: func(t *testing.T, in []AffectedPackageHandle) []AffectedPackageHandle {
				var out []AffectedPackageHandle
				for _, a := range in {
					if a.OperatingSystem == nil && a.BlobValue == nil && a.Package == nil && a.Vulnerability == nil {
						t.Skip("preload already matches expectation")
					}
					a.OperatingSystem = nil
					a.Package = nil
					a.BlobValue = nil
					a.Vulnerability = nil
					out = append(out, a)
				}
				return out
			},
		},
		{
			name:      "preload-os-only",
			PreloadOS: true,
			prepExpectations: func(t *testing.T, in []AffectedPackageHandle) []AffectedPackageHandle {
				var out []AffectedPackageHandle
				for _, a := range in {
					if a.OperatingSystemID != nil {
						require.NotNil(t, a.OperatingSystem)
					}
					if a.Package == nil && a.BlobValue == nil && a.Vulnerability == nil {
						t.Skip("preload already matches expectation")
					}
					a.Package = nil
					a.BlobValue = nil
					a.Vulnerability = nil
					out = append(out, a)
				}
				return out
			},
		},
		{
			name:           "preload-package-only",
			PreloadPackage: true,
			prepExpectations: func(t *testing.T, in []AffectedPackageHandle) []AffectedPackageHandle {
				var out []AffectedPackageHandle
				for _, a := range in {
					require.NotNil(t, a.Package)
					if a.OperatingSystem == nil && a.BlobValue == nil && a.Vulnerability == nil {
						t.Skip("preload already matches expectation")
					}
					a.OperatingSystem = nil
					a.BlobValue = nil
					a.Vulnerability = nil
					out = append(out, a)
				}
				return out
			},
		},
		{
			name:        "preload-blob-only",
			PreloadBlob: true,
			prepExpectations: func(t *testing.T, in []AffectedPackageHandle) []AffectedPackageHandle {
				var out []AffectedPackageHandle
				for _, a := range in {
					if a.OperatingSystem == nil && a.Package == nil && a.Vulnerability == nil {
						t.Skip("preload already matches expectation")
					}
					a.OperatingSystem = nil
					a.Package = nil
					a.Vulnerability = nil
					out = append(out, a)
				}
				return out
			},
		},
		{
			name:                 "preload-vulnerability-only",
			PreloadVulnerability: true,
			prepExpectations: func(t *testing.T, in []AffectedPackageHandle) []AffectedPackageHandle {
				var out []AffectedPackageHandle
				for _, a := range in {
					if a.OperatingSystem == nil && a.Package == nil && a.BlobValue == nil {
						t.Skip("preload already matches expectation")
					}
					a.OperatingSystem = nil
					a.Package = nil
					a.BlobValue = nil
					out = append(out, a)
				}
				return out
			},
		},
	}
}

func TestAffectedPackageStore_AddAffectedPackages(t *testing.T) {
	setupAffectedPackageStore := func(t *testing.T) *affectedPackageStore {
		db := setupTestStore(t).db
		return newAffectedPackageStore(db, newBlobStore(db))
	}

	setupTestStoreWithPackages := func(t *testing.T) (*AffectedPackageHandle, *AffectedPackageHandle, *affectedPackageStore) {
		pkg1 := &AffectedPackageHandle{
			Vulnerability: &VulnerabilityHandle{
				Name: "CVE-2023-1234",
				Provider: &Provider{
					ID: "provider1",
				},
			},
			Package: &Package{Name: "pkg1", Ecosystem: "type1"},
			BlobValue: &AffectedPackageBlob{
				CVEs: []string{"CVE-2023-1234"},
			},
		}

		pkg2 := testDistro1AffectedPackage2Handle()

		return pkg1, pkg2, setupAffectedPackageStore(t)
	}

	t.Run("no preloading", func(t *testing.T) {
		pkg1, pkg2, s := setupTestStoreWithPackages(t)

		err := s.AddAffectedPackages(pkg1, pkg2)
		require.NoError(t, err)

		var result1 AffectedPackageHandle
		err = s.db.Where("package_id = ?", pkg1.PackageID).First(&result1).Error
		require.NoError(t, err)
		assert.Equal(t, pkg1.PackageID, result1.PackageID)
		assert.Equal(t, pkg1.BlobID, result1.BlobID)
		require.Nil(t, result1.BlobValue) // no preloading on fetch

		var result2 AffectedPackageHandle
		err = s.db.Where("package_id = ?", pkg2.PackageID).First(&result2).Error
		require.NoError(t, err)
		assert.Equal(t, pkg2.PackageID, result2.PackageID)
		assert.Equal(t, pkg2.BlobID, result2.BlobID)
		require.Nil(t, result2.BlobValue)
	})

	t.Run("preloading", func(t *testing.T) {
		pkg1, pkg2, s := setupTestStoreWithPackages(t)

		err := s.AddAffectedPackages(pkg1, pkg2)
		require.NoError(t, err)

		options := &GetAffectedPackageOptions{
			PreloadOS:      true,
			PreloadPackage: true,
			PreloadBlob:    true,
		}

		results, err := s.GetAffectedPackages(pkgFromName(pkg1.Package.Name), options)
		require.NoError(t, err)
		require.Len(t, results, 1)

		result := results[0]
		require.NotNil(t, result.Package)
		require.NotNil(t, result.BlobValue)
		assert.Nil(t, result.OperatingSystem) // pkg1 has no OS
	})

	t.Run("preload CPEs", func(t *testing.T) {
		pkg1, _, s := setupTestStoreWithPackages(t)

		c := Cpe{
			Part:    "a",
			Vendor:  "vendor1",
			Product: "product1",
		}
		pkg1.Package.CPEs = []Cpe{c}

		err := s.AddAffectedPackages(pkg1)
		require.NoError(t, err)

		options := &GetAffectedPackageOptions{
			PreloadPackage:     true,
			PreloadPackageCPEs: true,
		}

		results, err := s.GetAffectedPackages(pkgFromName(pkg1.Package.Name), options)
		require.NoError(t, err)
		require.Len(t, results, 1)

		result := results[0]
		require.NotNil(t, result.Package)

		// the IDs should have been set, and there is only one, so we know the correct values
		c.ID = 1
		c.PackageID = ref(ID(1))

		if d := cmp.Diff([]Cpe{c}, result.Package.CPEs); d != "" {
			t.Errorf("unexpected result (-want +got):\n%s", d)
		}
	})

	t.Run("Package deduplication", func(t *testing.T) {
		pkg1 := &AffectedPackageHandle{
			Vulnerability: &VulnerabilityHandle{
				Name: "CVE-2023-1234",
				Provider: &Provider{
					ID: "provider1",
				},
			},
			Package: &Package{Name: "pkg1", Ecosystem: "type1"},
			BlobValue: &AffectedPackageBlob{
				CVEs: []string{"CVE-2023-1234"},
			},
		}

		pkg2 := &AffectedPackageHandle{
			Vulnerability: &VulnerabilityHandle{
				Name: "CVE-2023-1234",
				Provider: &Provider{
					ID: "provider1",
				},
			},
			Package: &Package{Name: "pkg1", Ecosystem: "type1"}, // same!
			BlobValue: &AffectedPackageBlob{
				CVEs: []string{"CVE-2023-56789"},
			},
		}

		s := setupAffectedPackageStore(t)
		err := s.AddAffectedPackages(pkg1, pkg2)
		require.NoError(t, err)

		var pkgs []Package
		err = s.db.Find(&pkgs).Error
		require.NoError(t, err)

		expected := []Package{
			*pkg1.Package,
		}

		if d := cmp.Diff(expected, pkgs); d != "" {
			t.Errorf("unexpected result (-want +got):\n%s", d)
		}
	})

	t.Run("same package with multiple CPEs", func(t *testing.T) {
		cpe1 := Cpe{
			Part:    "a",
			Vendor:  "vendor1",
			Product: "product1",
		}

		cpe2 := Cpe{
			Part:    "a",
			Vendor:  "vendor2",
			Product: "product2",
		}

		pkg1 := &AffectedPackageHandle{
			Vulnerability: &VulnerabilityHandle{
				Name: "CVE-2023-1234",
				Provider: &Provider{
					ID: "provider1",
				},
			},
			Package: &Package{Name: "pkg1", Ecosystem: "type1", CPEs: []Cpe{cpe1}},
			BlobValue: &AffectedPackageBlob{
				CVEs: []string{"CVE-2023-1234"},
			},
		}

		pkg2 := &AffectedPackageHandle{
			Vulnerability: &VulnerabilityHandle{
				Name: "CVE-2023-56789",
				Provider: &Provider{
					ID: "provider1",
				},
			},
			Package: &Package{Name: "pkg1", Ecosystem: "type1", CPEs: []Cpe{cpe1, cpe2}}, // duplicate CPE + additional CPE
			BlobValue: &AffectedPackageBlob{
				CVEs: []string{"CVE-2023-56789"},
			},
		}

		s := setupAffectedPackageStore(t)
		err := s.AddAffectedPackages(pkg1, pkg2)
		require.NoError(t, err)

		var pkgs []Package
		err = s.db.Preload("CPEs").Find(&pkgs).Error
		require.NoError(t, err)

		expPkg := *pkg1.Package
		expPkg.ID = 1
		cpe1.ID = 1
		cpe1.PackageID = ref(ID(1))
		cpe2.ID = 2
		cpe2.PackageID = ref(ID(1))
		expPkg.CPEs = []Cpe{cpe1, cpe2}

		expected := []Package{
			expPkg,
		}

		if d := cmp.Diff(expected, pkgs); d != "" {
			t.Errorf("unexpected result (-want +got):\n%s", d)
		}

		expectedCPEs := []Cpe{cpe1, cpe2}
		var cpeResults []Cpe
		err = s.db.Find(&cpeResults).Error
		require.NoError(t, err)
		if d := cmp.Diff(expectedCPEs, cpeResults); d != "" {
			t.Errorf("unexpected result (-want +got):\n%s", d)
		}

	})

	t.Run("dont allow same CPE to belong to multiple packages", func(t *testing.T) {
		cpe1 := Cpe{
			Part:    "a",
			Vendor:  "vendor1",
			Product: "product1",
		}

		cpe2 := Cpe{
			Part:    "a",
			Vendor:  "vendor2",
			Product: "product2",
		}

		pkg1 := &AffectedPackageHandle{
			Vulnerability: &VulnerabilityHandle{
				Name: "CVE-2023-1234",
				Provider: &Provider{
					ID: "provider1",
				},
			},
			Package: &Package{Name: "pkg1", Ecosystem: "type1", CPEs: []Cpe{cpe1}},
			BlobValue: &AffectedPackageBlob{
				CVEs: []string{"CVE-2023-1234"},
			},
		}

		pkg2 := &AffectedPackageHandle{
			Vulnerability: &VulnerabilityHandle{
				Name: "CVE-2023-56789",
				Provider: &Provider{
					ID: "provider1",
				},
			},
			Package: &Package{Name: "pkg2", Ecosystem: "type1", CPEs: []Cpe{cpe1, cpe2}}, // overlapping CPEs for different packages
			BlobValue: &AffectedPackageBlob{
				CVEs: []string{"CVE-2023-56789"},
			},
		}

		s := setupAffectedPackageStore(t)
		err := s.AddAffectedPackages(pkg1, pkg2)
		require.ErrorContains(t, err, "CPE already exists for a different package")
	})
}

func TestAffectedPackageStore_GetAffectedPackages_ByCPE(t *testing.T) {
	db := setupTestStore(t).db
	bs := newBlobStore(db)
	s := newAffectedPackageStore(db, bs)

	cpe1 := Cpe{Part: "a", Vendor: "vendor1", Product: "product1"}
	cpe2 := Cpe{Part: "a", Vendor: "vendor2", Product: "product2"}
	pkg1 := &AffectedPackageHandle{
		Vulnerability: &VulnerabilityHandle{
			Name: "CVE-2023-1234",
			Provider: &Provider{
				ID: "provider1",
			},
		},
		Package: &Package{Name: "pkg1", Ecosystem: "type1", CPEs: []Cpe{cpe1}},
		BlobValue: &AffectedPackageBlob{
			CVEs: []string{"CVE-2023-1234"},
		},
	}
	pkg2 := &AffectedPackageHandle{
		Vulnerability: &VulnerabilityHandle{
			Name: "CVE-2023-5678",
			Provider: &Provider{
				ID: "provider1",
			},
		},
		Package: &Package{Name: "pkg2", Ecosystem: "type2", CPEs: []Cpe{cpe2}},
		BlobValue: &AffectedPackageBlob{
			CVEs: []string{"CVE-2023-5678"},
		},
	}

	err := s.AddAffectedPackages(pkg1, pkg2)
	require.NoError(t, err)

	tests := []struct {
		name     string
		cpe      cpe.Attributes
		options  *GetAffectedPackageOptions
		expected []AffectedPackageHandle
		wantErr  require.ErrorAssertionFunc
	}{
		{
			name: "full match CPE",
			cpe: cpe.Attributes{
				Part:    "a",
				Vendor:  "vendor1",
				Product: "product1",
			},
			options: &GetAffectedPackageOptions{
				PreloadPackageCPEs:   true,
				PreloadPackage:       true,
				PreloadBlob:          true,
				PreloadVulnerability: true,
			},
			expected: []AffectedPackageHandle{*pkg1},
		},
		{
			name: "partial match CPE",
			cpe: cpe.Attributes{
				Part:   "a",
				Vendor: "vendor2",
			},
			options: &GetAffectedPackageOptions{
				PreloadPackageCPEs:   true,
				PreloadPackage:       true,
				PreloadBlob:          true,
				PreloadVulnerability: true,
			},
			expected: []AffectedPackageHandle{*pkg2},
		},
		{
			name: "missing attributes",
			cpe: cpe.Attributes{
				Part: "a",
			},
			options: &GetAffectedPackageOptions{
				PreloadPackageCPEs:   true,
				PreloadPackage:       true,
				PreloadBlob:          true,
				PreloadVulnerability: true,
			},
			expected: []AffectedPackageHandle{*pkg1, *pkg2},
		},
		{
			name: "no matches",
			cpe: cpe.Attributes{
				Part:    "a",
				Vendor:  "unknown_vendor",
				Product: "unknown_product",
			},
			options: &GetAffectedPackageOptions{
				PreloadPackageCPEs:   true,
				PreloadPackage:       true,
				PreloadBlob:          true,
				PreloadVulnerability: true,
			},
			expected: nil,
		},
	}

	for _, tt := range tests {
		t.Run(tt.name, func(t *testing.T) {
			if tt.wantErr == nil {
				tt.wantErr = require.NoError
			}

			result, err := s.GetAffectedPackages(&PackageSpecifier{CPE: &tt.cpe}, tt.options)
			tt.wantErr(t, err)
			if err != nil {
				return
			}
			if d := cmp.Diff(tt.expected, result, cmpopts.EquateEmpty()); d != "" {
				t.Errorf("unexpected result: %s", d)
			}
		})
	}
}

func TestAffectedPackageStore_GetAffectedPackages_CaseInsensitive(t *testing.T) {
	db := setupTestStore(t).db
	bs := newBlobStore(db)
	s := newAffectedPackageStore(db, bs)

	cpe1 := Cpe{Part: "a", Vendor: "Vendor1", Product: "Product1"} // capitalized
	pkg1 := &AffectedPackageHandle{
		Vulnerability: &VulnerabilityHandle{
			Name: "CVE-2023-1234",
			Provider: &Provider{
				ID: "provider1",
			},
		},
		OperatingSystem: &OperatingSystem{
			Name:         "Ubuntu", // capitalized
			ReleaseID:    "zubuntu",
			MajorVersion: "20",
			MinorVersion: "04",
			Codename:     "focal",
		},
		Package: &Package{Name: "Pkg1", Ecosystem: "Type1", CPEs: []Cpe{cpe1}}, // capitalized
		BlobValue: &AffectedPackageBlob{
			CVEs: []string{"CVE-2023-1234"},
		},
	}

	err := s.AddAffectedPackages(pkg1)
	require.NoError(t, err)

	tests := []struct {
		name     string
		pkgSpec  *PackageSpecifier
		options  *GetAffectedPackageOptions
		expected int
	}{
		{
			name:     "sanity check: search miss",
			pkgSpec:  pkgFromName("does not exist"),
			expected: 0,
		},
		{
			name:     "get by name",
			pkgSpec:  pkgFromName("pKG1"),
			expected: 1,
		},
		{
			name: "get by CPE",
			pkgSpec: &PackageSpecifier{
				CPE: &cpe.Attributes{Part: "a", Vendor: "veNDor1", Product: "pRODuct1"},
			},
			expected: 1,
		},
		{
			name: "get by ecosystem",
			pkgSpec: &PackageSpecifier{
				Ecosystem: "tYPE1",
			},
			expected: 1,
		},
		{
			name: "get by OS name",
			options: &GetAffectedPackageOptions{
				OSs: []*OSSpecifier{{
					Name:         "uBUNtu",
					MajorVersion: "20",
					MinorVersion: "04",
				}},
			},
			expected: 1,
		},
		{
			name: "get by OS release",
			options: &GetAffectedPackageOptions{
				OSs: []*OSSpecifier{{
					Name: "zUBuntu",
				}},
			},
			expected: 1,
		},
		{
			name: "get by OS codename",
			options: &GetAffectedPackageOptions{
				OSs: []*OSSpecifier{{
					LabelVersion: "fOCAL",
				}},
			},
			expected: 1,
		},
		{
			name: "get by vuln ID",
			options: &GetAffectedPackageOptions{
				Vulnerabilities: []VulnerabilitySpecifier{{Name: "cVe-2023-1234"}},
			},
			expected: 1,
		},
	}

	for _, tt := range tests {
		t.Run(tt.name, func(t *testing.T) {
			result, err := s.GetAffectedPackages(tt.pkgSpec, tt.options)
			require.NoError(t, err)
			require.Len(t, result, tt.expected)
			if tt.expected > 0 {
				assert.Equal(t, pkg1.PackageID, result[0].PackageID)
			}
		})
	}
}

func TestAffectedPackageStore_GetAffectedPackages_MultipleVulnerabilitySpecs(t *testing.T) {
	db := setupTestStore(t).db
	bs := newBlobStore(db)
	s := newAffectedPackageStore(db, bs)

	cpe1 := Cpe{Part: "a", Vendor: "vendor1", Product: "product1"}
	cpe2 := Cpe{Part: "a", Vendor: "vendor2", Product: "product2"}
	pkg1 := &AffectedPackageHandle{
		Vulnerability: &VulnerabilityHandle{
			Name: "CVE-2023-1234",
			Provider: &Provider{
				ID: "provider1",
			},
		},
		Package: &Package{Name: "pkg1", Ecosystem: "type1", CPEs: []Cpe{cpe1}},
		BlobValue: &AffectedPackageBlob{
			CVEs: []string{"CVE-2023-1234"},
		},
	}
	pkg2 := &AffectedPackageHandle{
		Vulnerability: &VulnerabilityHandle{
			Name: "CVE-2023-5678",
			Provider: &Provider{
				ID: "provider1",
			},
		},
		Package: &Package{Name: "pkg2", Ecosystem: "type2", CPEs: []Cpe{cpe2}},
		BlobValue: &AffectedPackageBlob{
			CVEs: []string{"CVE-2023-5678"},
		},
	}

	err := s.AddAffectedPackages(pkg1, pkg2)
	require.NoError(t, err)

	result, err := s.GetAffectedPackages(nil, &GetAffectedPackageOptions{
		PreloadVulnerability: true,
		Vulnerabilities: []VulnerabilitySpecifier{
			{Name: "CVE-2023-1234"},
			{Name: "CVE-2023-5678"},
		},
	})
	require.NoError(t, err)

	actualVulns := strset.New()
	for _, r := range result {
		actualVulns.Add(r.Vulnerability.Name)
	}

	expectedVulns := strset.New("CVE-2023-1234", "CVE-2023-5678")

	assert.ElementsMatch(t, expectedVulns.List(), actualVulns.List())

}

func TestAffectedPackageStore_GetAffectedPackages(t *testing.T) {
	db := setupTestStore(t).db
	bs := newBlobStore(db)
	s := newAffectedPackageStore(db, bs)

	pkg2d1 := testDistro1AffectedPackage2Handle()
	pkg2d2 := testDistro2AffectedPackage2Handle()
	pkg2 := testNonDistroAffectedPackage2Handle()
	err := s.AddAffectedPackages(pkg2d1, pkg2, pkg2d2)
	require.NoError(t, err)

	tests := []struct {
		name     string
		pkg      *PackageSpecifier
		options  *GetAffectedPackageOptions
		expected []AffectedPackageHandle
		wantErr  require.ErrorAssertionFunc
	}{
		{
			name: "specific distro",
			pkg:  pkgFromName(pkg2d1.Package.Name),
			options: &GetAffectedPackageOptions{
				OSs: []*OSSpecifier{{
					Name:         "ubuntu",
					MajorVersion: "20",
					MinorVersion: "04",
				}},
			},
			expected: []AffectedPackageHandle{*pkg2d1},
		},
		{
			name: "distro major version only (allow multiple)",
			pkg:  pkgFromName(pkg2d1.Package.Name),
			options: &GetAffectedPackageOptions{
				OSs: []*OSSpecifier{{
					Name:          "ubuntu",
					MajorVersion:  "20",
					AllowMultiple: true,
				}},
			},
			expected: []AffectedPackageHandle{*pkg2d1, *pkg2d2},
		},
		{
			name: "distro major version only (default)",
			pkg:  pkgFromName(pkg2d1.Package.Name),
			options: &GetAffectedPackageOptions{
				OSs: []*OSSpecifier{{
					Name:          "ubuntu",
					MajorVersion:  "20",
					AllowMultiple: false,
				}},
			},
			wantErr: expectErrIs(t, ErrMultipleOSMatches),
		},
		{
			name: "distro codename",
			pkg:  pkgFromName(pkg2d1.Package.Name),
			options: &GetAffectedPackageOptions{
				OSs: []*OSSpecifier{{
					Name:         "ubuntu",
					LabelVersion: "groovy",
				}},
			},
			expected: []AffectedPackageHandle{*pkg2d2},
		},
		{
			name: "no distro",
			pkg:  pkgFromName(pkg2.Package.Name),
			options: &GetAffectedPackageOptions{
				OSs: []*OSSpecifier{NoOSSpecified},
			},
			expected: []AffectedPackageHandle{*pkg2},
		},
		{
			name: "any distro",
			pkg:  pkgFromName(pkg2d1.Package.Name),
			options: &GetAffectedPackageOptions{
				OSs: []*OSSpecifier{AnyOSSpecified},
			},
			expected: []AffectedPackageHandle{*pkg2d1, *pkg2, *pkg2d2},
		},
		{
			name:     "package type",
			pkg:      &PackageSpecifier{Name: pkg2.Package.Name, Ecosystem: "type2"},
			expected: []AffectedPackageHandle{*pkg2},
		},
		{
			name: "specific CVE",
			pkg:  pkgFromName(pkg2d1.Package.Name),
			options: &GetAffectedPackageOptions{
				Vulnerabilities: []VulnerabilitySpecifier{{
					Name: "CVE-2023-1234",
				}},
			},
			expected: []AffectedPackageHandle{*pkg2d1},
		},
		{
			name: "any CVE published after a date",
			pkg:  pkgFromName(pkg2d1.Package.Name),
			options: &GetAffectedPackageOptions{
				Vulnerabilities: []VulnerabilitySpecifier{{
					PublishedAfter: func() *time.Time {
						now := time.Date(2020, 1, 1, 1, 1, 1, 0, time.UTC)
						return &now
					}(),
				}},
			},
			expected: []AffectedPackageHandle{*pkg2d1, *pkg2d2},
		},
		{
			name: "any CVE modified after a date",
			pkg:  pkgFromName(pkg2d1.Package.Name),
			options: &GetAffectedPackageOptions{
				Vulnerabilities: []VulnerabilitySpecifier{{
					ModifiedAfter: func() *time.Time {
						now := time.Date(2023, 1, 1, 3, 4, 5, 0, time.UTC).Add(time.Hour * 2)
						return &now
					}(),
				}},
			},
			expected: []AffectedPackageHandle{*pkg2d1},
		},
		{
			name: "any rejected CVE",
			pkg:  pkgFromName(pkg2d1.Package.Name),
			options: &GetAffectedPackageOptions{
				Vulnerabilities: []VulnerabilitySpecifier{{
					Status: VulnerabilityRejected,
				}},
			},
			expected: []AffectedPackageHandle{*pkg2d1},
		},
	}

	for _, tt := range tests {
		t.Run(tt.name, func(t *testing.T) {
			if tt.wantErr == nil {
				tt.wantErr = require.NoError
			}
			for _, pc := range defaultAffectedPackageHandlePreloadCases() {
				t.Run(pc.name, func(t *testing.T) {
					opts := tt.options
					if opts == nil {
						opts = &GetAffectedPackageOptions{}
					}
					opts.PreloadOS = pc.PreloadOS
					opts.PreloadPackage = pc.PreloadPackage
					opts.PreloadBlob = pc.PreloadBlob
					opts.PreloadVulnerability = pc.PreloadVulnerability
					expected := tt.expected
					if pc.prepExpectations != nil {
						expected = pc.prepExpectations(t, expected)
					}
					result, err := s.GetAffectedPackages(tt.pkg, opts)
					tt.wantErr(t, err)
					if err != nil {
						return
					}
					if d := cmp.Diff(expected, result); d != "" {
						t.Errorf("unexpected result: %s", d)
					}
				})
			}
		})
	}
}

func TestAffectedPackageStore_ApplyPackageAlias(t *testing.T) {
	db := setupTestStore(t).db
	bs := newBlobStore(db)
	s := newAffectedPackageStore(db, bs)

	tests := []struct {
		name     string
		input    *PackageSpecifier
		expected string
	}{
		// positive cases
		{name: "alias cocoapods", input: &PackageSpecifier{Ecosystem: "cocoapods"}, expected: "pod"},
		{name: "alias pub", input: &PackageSpecifier{Ecosystem: "pub"}, expected: "dart-pub"},
		{name: "alias otp", input: &PackageSpecifier{Ecosystem: "otp"}, expected: "erlang-otp"},
		{name: "alias github", input: &PackageSpecifier{Ecosystem: "github"}, expected: "github-action"},
		{name: "alias golang", input: &PackageSpecifier{Ecosystem: "golang"}, expected: "go-module"},
		{name: "alias maven", input: &PackageSpecifier{Ecosystem: "maven"}, expected: "java-archive"},
		{name: "alias composer", input: &PackageSpecifier{Ecosystem: "composer"}, expected: "php-composer"},
		{name: "alias pecl", input: &PackageSpecifier{Ecosystem: "pecl"}, expected: "php-pecl"},
		{name: "alias pypi", input: &PackageSpecifier{Ecosystem: "pypi"}, expected: "python"},
		{name: "alias cran", input: &PackageSpecifier{Ecosystem: "cran"}, expected: "R-package"},
		{name: "alias luarocks", input: &PackageSpecifier{Ecosystem: "luarocks"}, expected: "lua-rocks"},
		{name: "alias cargo", input: &PackageSpecifier{Ecosystem: "cargo"}, expected: "rust-crate"},

		// negative cases
		{name: "generic type", input: &PackageSpecifier{Ecosystem: "generic/linux-kernel"}, expected: "generic/linux-kernel"},
		{name: "empty ecosystem", input: &PackageSpecifier{Ecosystem: ""}, expected: ""},
		{name: "matching type", input: &PackageSpecifier{Ecosystem: "python"}, expected: "python"},
	}

	for _, tt := range tests {
		t.Run(tt.name, func(t *testing.T) {
			err := s.applyPackageAlias(tt.input)
			require.NoError(t, err)
			assert.Equal(t, tt.expected, tt.input.Ecosystem)
		})
	}
}

func TestAffectedPackageStore_ResolveDistro(t *testing.T) {
	// we always preload the OS aliases into the DB when staging for writing
	db := setupTestStore(t).db
	bs := newBlobStore(db)
	s := newAffectedPackageStore(db, bs)

	ubuntu2004 := &OperatingSystem{Name: "ubuntu", ReleaseID: "ubuntu", MajorVersion: "20", MinorVersion: "04", LabelVersion: "focal"}
	ubuntu2010 := &OperatingSystem{Name: "ubuntu", MajorVersion: "20", MinorVersion: "10", LabelVersion: "groovy"}
	rhel8 := &OperatingSystem{Name: "rhel", ReleaseID: "rhel", MajorVersion: "8"}
	rhel81 := &OperatingSystem{Name: "rhel", ReleaseID: "rhel", MajorVersion: "8", MinorVersion: "1"}
	debian10 := &OperatingSystem{Name: "debian", ReleaseID: "debian", MajorVersion: "10"}
	alpine318 := &OperatingSystem{Name: "alpine", ReleaseID: "alpine", MajorVersion: "3", MinorVersion: "18"}
	alpineEdge := &OperatingSystem{Name: "alpine", ReleaseID: "alpine", LabelVersion: "edge"}
	debianTrixie := &OperatingSystem{Name: "debian", ReleaseID: "debian", LabelVersion: "trixie"}
	debian7 := &OperatingSystem{Name: "debian", ReleaseID: "debian", MajorVersion: "7", LabelVersion: "wheezy"}
	wolfi := &OperatingSystem{Name: "wolfi", ReleaseID: "wolfi", MajorVersion: "20230201"}
	arch := &OperatingSystem{Name: "arch", ReleaseID: "arch", MajorVersion: "20241110", MinorVersion: "0"}
	oracle5 := &OperatingSystem{Name: "oracle", ReleaseID: "ol", MajorVersion: "5"}
	oracle6 := &OperatingSystem{Name: "oracle", ReleaseID: "ol", MajorVersion: "6"}
	amazon2 := &OperatingSystem{Name: "amazon", ReleaseID: "amzn", MajorVersion: "2"}
	rocky8 := &OperatingSystem{Name: "rocky", ReleaseID: "rocky", MajorVersion: "8"}        // should not be matched
	alma8 := &OperatingSystem{Name: "almalinux", ReleaseID: "almalinux", MajorVersion: "8"} // should not be matched

	operatingSystems := []*OperatingSystem{
		ubuntu2004,
		ubuntu2010,
		rhel8,
		rhel81,
		debian10,
		alpine318,
		alpineEdge,
		debianTrixie,
		debian7,
		wolfi,
		arch,
		oracle5,
		oracle6,
		amazon2,
		rocky8,
		alma8,
	}
	require.NoError(t, db.Create(&operatingSystems).Error)

	tests := []struct {
		name      string
		distro    OSSpecifier
		expected  []OperatingSystem
		expectErr require.ErrorAssertionFunc
	}{
		{
			name: "specific distro with major and minor version",
			distro: OSSpecifier{
				Name:         "ubuntu",
				MajorVersion: "20",
				MinorVersion: "04",
			},
			expected: []OperatingSystem{*ubuntu2004},
		},
		{
			name: "alias resolution with major version",
			distro: OSSpecifier{
				Name:         "centos",
				MajorVersion: "8",
			},
			expected: []OperatingSystem{*rhel8},
		},
		{
			name: "alias resolution with major and minor version",
			distro: OSSpecifier{
				Name:         "centos",
				MajorVersion: "8",
				MinorVersion: "1",
			},
			expected: []OperatingSystem{*rhel81},
		},
		{
			name: "distro with major version only",
			distro: OSSpecifier{
				Name:         "debian",
				MajorVersion: "10",
			},
			expected: []OperatingSystem{*debian10},
		},
		{
			name: "codename resolution",
			distro: OSSpecifier{
				Name:         "ubuntu",
				LabelVersion: "focal",
			},
			expected: []OperatingSystem{*ubuntu2004},
		},
		{
			name: "codename and version info",
			distro: OSSpecifier{
				Name:         "ubuntu",
				MajorVersion: "20",
				MinorVersion: "04",
				LabelVersion: "focal",
			},
			expected: []OperatingSystem{*ubuntu2004},
		},
		{
			name: "conflicting codename and version info",
			distro: OSSpecifier{
				Name:         "ubuntu",
				MajorVersion: "20",
				MinorVersion: "04",
				LabelVersion: "fake",
			},
		},
		{
			name: "alpine edge version",
			distro: OSSpecifier{
				Name:         "alpine",
				MajorVersion: "3",
				MinorVersion: "21",
				LabelVersion: "3.21.0_alpha20240807",
			},
			expected: []OperatingSystem{*alpineEdge},
		},
		{
			name: "arch rolling variant",
			distro: OSSpecifier{
				Name: "arch",
			},
			expected: []OperatingSystem{*arch},
		},
		{
			name: "wolfi rolling variant",
			distro: OSSpecifier{
				Name:         "wolfi",
				MajorVersion: "20221018",
			},
			expected: []OperatingSystem{*wolfi},
		},
		{
			name: "debian by codename for rolling alias",
			distro: OSSpecifier{
				Name:         "debian",
				MajorVersion: "13",
				LabelVersion: "trixie",
			},
			expected: []OperatingSystem{*debianTrixie},
		},
		{
			name: "debian by codename",
			distro: OSSpecifier{
				Name:         "debian",
				LabelVersion: "wheezy",
			},
			expected: []OperatingSystem{*debian7},
		},
		{
			name: "debian by major version",
			distro: OSSpecifier{
				Name:         "debian",
				MajorVersion: "7",
			},
			expected: []OperatingSystem{*debian7},
		},
		{
			name: "debian by major.minor version",
			distro: OSSpecifier{
				Name:         "debian",
				MajorVersion: "7",
				MinorVersion: "2",
			},
			expected: []OperatingSystem{*debian7},
		},
		{
			name: "alpine with major and minor version",
			distro: OSSpecifier{
				Name:         "alpine",
				MajorVersion: "3",
				MinorVersion: "18",
			},
			expected: []OperatingSystem{*alpine318},
		},
		{
			name: "lookup by release ID (not name)",
			distro: OSSpecifier{
				Name:         "ol",
				MajorVersion: "5",
			},
			expected: []OperatingSystem{*oracle5},
		},
		{
			name: "lookup by non-standard name (oraclelinux)",
			distro: OSSpecifier{
				Name:         "oraclelinux", // based on the grype distro names
				MajorVersion: "5",
			},
			expected: []OperatingSystem{*oracle5},
		},
		{
			name: "lookup by non-standard name (amazonlinux)",
			distro: OSSpecifier{
				Name:         "amazonlinux", // based on the grype distro names
				MajorVersion: "2",
			},
			expected: []OperatingSystem{*amazon2},
		},
		{
			name: "lookup by non-standard name (oracle)",
			distro: OSSpecifier{
				Name:         "oracle",
				MajorVersion: "5",
			},
			expected: []OperatingSystem{*oracle5},
		},
		{
			name: "lookup by non-standard name (amazon)",
			distro: OSSpecifier{
				Name:         "amazon",
				MajorVersion: "2",
			},
			expected: []OperatingSystem{*amazon2},
		},
		{
			name: "lookup by non-standard name (rocky)",
			distro: OSSpecifier{
				Name:         "rocky",
				MajorVersion: "8",
			},
			expected: []OperatingSystem{*rhel8},
		},
		{
			name: "lookup by non-standard name (rockylinux)",
			distro: OSSpecifier{
				Name:         "rockylinux",
				MajorVersion: "8",
			},
			expected: []OperatingSystem{*rhel8},
		},
		{
			name: "lookup by non-standard name (alma)",
			distro: OSSpecifier{
				Name:         "alma",
				MajorVersion: "8",
			},
			expected: []OperatingSystem{*rhel8},
		},
		{
			name: "lookup by non-standard name (almalinux)",
			distro: OSSpecifier{
				Name:         "almalinux",
				MajorVersion: "8",
			},
			expected: []OperatingSystem{*rhel8},
		},
		{
			name: "missing distro name",
			distro: OSSpecifier{
				MajorVersion: "8",
			},
			expectErr: expectErrIs(t, ErrMissingDistroIdentification),
		},
		{
			name: "nonexistent distro",
			distro: OSSpecifier{
				Name:         "madeup",
				MajorVersion: "99",
			},
		},
	}

	for _, tt := range tests {
		t.Run(tt.name, func(t *testing.T) {
			if tt.expectErr == nil {
				tt.expectErr = require.NoError
			}
			result, err := s.resolveDistro(tt.distro)
			tt.expectErr(t, err)
			if err != nil {
				return
			}

			if diff := cmp.Diff(tt.expected, result, cmpopts.EquateEmpty()); diff != "" {
				t.Errorf("unexpected result (-want +got):\n%s", diff)
			}
		})
	}
}

func TestDistroSpecifier_String(t *testing.T) {
	tests := []struct {
		name     string
		distro   *OSSpecifier
		expected string
	}{
		{
			name:     "nil distro",
			distro:   AnyOSSpecified,
			expected: "any",
		},
		{
			name:     "no distro specified",
			distro:   NoOSSpecified,
			expected: "none",
		},
		{
			name: "only name specified",
			distro: &OSSpecifier{
				Name: "ubuntu",
			},
			expected: "ubuntu",
		},
		{
			name: "name and major version specified",
			distro: &OSSpecifier{
				Name:         "ubuntu",
				MajorVersion: "20",
			},
			expected: "ubuntu@20",
		},
		{
			name: "name, major, and minor version specified",
			distro: &OSSpecifier{
				Name:         "ubuntu",
				MajorVersion: "20",
				MinorVersion: "04",
			},
			expected: "ubuntu@20.04",
		},
		{
			name: "name, major version, and codename specified",
			distro: &OSSpecifier{
				Name:         "ubuntu",
				MajorVersion: "20",
				LabelVersion: "focal",
			},
			expected: "ubuntu@20 (focal)",
		},
		{
			name: "name and codename specified",
			distro: &OSSpecifier{
				Name:         "ubuntu",
				LabelVersion: "focal",
			},
			expected: "ubuntu@focal",
		},
		{
			name: "name, major version, minor version, and codename specified",
			distro: &OSSpecifier{
				Name:         "ubuntu",
				MajorVersion: "20",
				MinorVersion: "04",
				LabelVersion: "focal",
			},
			expected: "ubuntu@20.04",
		},
	}

	for _, tt := range tests {
		t.Run(tt.name, func(t *testing.T) {
			result := tt.distro.String()
			require.Equal(t, tt.expected, result)
		})
	}
}

func testDistro1AffectedPackage2Handle() *AffectedPackageHandle {
	now := time.Date(2023, 1, 1, 3, 4, 5, 0, time.UTC)
	later := now.Add(time.Hour * 200)
	return &AffectedPackageHandle{
		Package: &Package{
			Name:      "pkg2",
			Ecosystem: "type2d",
		},
		Vulnerability: &VulnerabilityHandle{
			Name:          "CVE-2023-1234",
			Status:        VulnerabilityRejected,
			PublishedDate: &now,
			ModifiedDate:  &later,
			Provider: &Provider{
				ID: "ubuntu",
			},
		},
		OperatingSystem: &OperatingSystem{
			Name:         "ubuntu",
			MajorVersion: "20",
			MinorVersion: "04",
			LabelVersion: "focal",
		},
		BlobValue: &AffectedPackageBlob{
			CVEs: []string{"CVE-2023-1234"},
		},
	}
}

func testDistro2AffectedPackage2Handle() *AffectedPackageHandle {
	now := time.Date(2020, 1, 1, 3, 4, 5, 0, time.UTC)
	later := now.Add(time.Hour * 200)
	return &AffectedPackageHandle{
		Package: &Package{
			Name:      "pkg2",
			Ecosystem: "type2d",
		},
		Vulnerability: &VulnerabilityHandle{
			Name:          "CVE-2023-4567",
			PublishedDate: &now,
			ModifiedDate:  &later,
			Provider: &Provider{
				ID: "ubuntu",
			},
		},
		OperatingSystem: &OperatingSystem{
			Name:         "ubuntu",
			MajorVersion: "20",
			MinorVersion: "10",
			LabelVersion: "groovy",
		},
		BlobValue: &AffectedPackageBlob{
			CVEs: []string{"CVE-2023-4567"},
		},
	}
}

func testNonDistroAffectedPackage2Handle() *AffectedPackageHandle {
	now := time.Date(2005, 1, 1, 3, 4, 5, 0, time.UTC)
	later := now.Add(time.Hour * 200)
	return &AffectedPackageHandle{
		Package: &Package{
			Name:      "pkg2",
			Ecosystem: "type2",
		},
		Vulnerability: &VulnerabilityHandle{
			Name:          "CVE-2023-4567",
			PublishedDate: &now,
			ModifiedDate:  &later,
			Provider: &Provider{
				ID: "wolfi",
			},
		},
		BlobValue: &AffectedPackageBlob{
			CVEs: []string{"CVE-2023-4567"},
		},
	}
}

func expectErrIs(t *testing.T, expected error) require.ErrorAssertionFunc {
	t.Helper()
	return func(t require.TestingT, err error, msgAndArgs ...interface{}) {
		require.Error(t, err, msgAndArgs...)
		assert.ErrorIs(t, err, expected)
	}
}

<<<<<<< HEAD
func ref[T any](v T) *T {
=======
func idRef(i int64) *ID {
	v := ID(i)
>>>>>>> 66197338
	return &v
}

func pkgFromName(name string) *PackageSpecifier {
	return &PackageSpecifier{Name: name}
}<|MERGE_RESOLUTION|>--- conflicted
+++ resolved
@@ -1335,12 +1335,7 @@
 	}
 }
 
-<<<<<<< HEAD
 func ref[T any](v T) *T {
-=======
-func idRef(i int64) *ID {
-	v := ID(i)
->>>>>>> 66197338
 	return &v
 }
 
