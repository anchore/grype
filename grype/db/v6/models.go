--- conflicted
+++ resolved
@@ -533,25 +533,6 @@
 func (o *OperatingSystem) clean() {
 	o.MajorVersion = trimZeroes(o.MajorVersion)
 	o.MinorVersion = trimZeroes(o.MinorVersion)
-<<<<<<< HEAD
-}
-
-func trimZeroes(s string) string {
-	// trim leading zeros from the version components
-	if s == "" {
-		return s
-	}
-	if s[0] == '0' {
-		s = strings.TrimLeft(s, "0")
-	}
-	if s == "" {
-		// we've not only trimmed leading zeros, but also the entire string
-		// we should preserve the zero value for the version
-		return "0"
-	}
-	return s
-=======
->>>>>>> d5520554
 }
 
 func (o *OperatingSystem) BeforeCreate(tx *gorm.DB) (err error) {
