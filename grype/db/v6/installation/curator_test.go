--- conflicted
+++ resolved
@@ -548,15 +548,9 @@
 	t.Run("import metadata file does not exist", func(t *testing.T) {
 		c, d := newCurator(t)
 		dbDir := c.config.DBDirectoryPath()
-<<<<<<< HEAD
-		require.NoError(t, os.Remove(filepath.Join(dbDir, db.ChecksumFileName)))
+		require.NoError(t, os.Remove(filepath.Join(dbDir, db.ImportMetadataFileName)))
 		_, err := c.validateChecksum(d)
-		require.ErrorContains(t, err, "no such file or directory")
-=======
-		require.NoError(t, os.Remove(filepath.Join(dbDir, db.ImportMetadataFileName)))
-		_, _, err := c.validateIntegrity(d, c.config.DBFilePath(), true)
 		require.ErrorContains(t, err, "missing import metadata")
->>>>>>> 8c284cee
 	})
 
 	t.Run("invalid checksum", func(t *testing.T) {
