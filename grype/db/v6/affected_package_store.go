--- conflicted
+++ resolved
@@ -249,16 +249,7 @@
 
 	query = s.handlePreload(query, *config)
 
-<<<<<<< HEAD
-	var pkgs []AffectedPackageHandle
-
-	LogQuery(query, pkgs)
-	if err = query.Find(&pkgs).Error; err != nil {
-		return nil, fmt.Errorf("unable to fetch non-distro affected package record: %w", err)
-	}
-=======
 	var models []AffectedPackageHandle
->>>>>>> e64eeddf
 
 	var results []*AffectedPackageHandle
 	if err := query.FindInBatches(&results, batchSize, func(_ *gorm.DB, _ int) error { // nolint:dupl
@@ -298,12 +289,6 @@
 	}
 
 	return models, nil
-}
-
-func LogQuery(tx *gorm.DB, findTarget any) {
-	log.Tracef("executing query: %v", tx.ToSQL(func(tx *gorm.DB) *gorm.DB {
-		return tx.Find(&findTarget)
-	}))
 }
 
 func (s *affectedPackageStore) handlePackage(query *gorm.DB, config *PackageSpecifier) *gorm.DB {
