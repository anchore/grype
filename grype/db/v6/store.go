--- conflicted
+++ resolved
@@ -21,13 +21,10 @@
 	readOnly  bool
 }
 
-<<<<<<< HEAD
 func (s *store) GetDB() *gorm.DB {
 	return s.db
 }
 
-func newStore(cfg Config, write bool) (*store, error) {
-=======
 func InitialData() []any {
 	d := KnownOperatingSystemAliases()
 	var data []any
@@ -38,7 +35,6 @@
 }
 
 func newStore(cfg Config, empty, writable bool) (*store, error) {
->>>>>>> 69330e5f
 	var path string
 	if cfg.DBDirPath != "" {
 		path = cfg.DBFilePath()
