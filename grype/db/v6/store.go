--- conflicted
+++ resolved
@@ -69,23 +69,11 @@
 // Close closes the store and finalizes the blobs when the DB is open for writing. If open for reading, it does nothing.
 func (s *store) Close() error {
 	log.Debug("closing store")
-	if !s.writable {
-		return nil
-	}
-
-<<<<<<< HEAD
-	// this will drop the digest blob table entirely
-	if err := s.blobStore.Close(); err != nil {
-		return fmt.Errorf("failed to finalize blobs: %w", err)
-	}
-
-	if !s.empty {
+	if !s.writable || !s.empty {
 		// if not empty, this writable execution created indexes
 		return nil
 	}
 
-=======
->>>>>>> 78db49c7
 	// drop all indexes, which saves a lot of space distribution-wise (these get re-created on running gorm auto-migrate)
 	if err := dropAllIndexes(s.db); err != nil {
 		return err
