--- conflicted
+++ resolved
@@ -3,10 +3,6 @@
 import (
 	"errors"
 	"fmt"
-<<<<<<< HEAD
-	"net/url"
-=======
->>>>>>> a9fb8f18
 	"slices"
 	"strings"
 
