--- conflicted
+++ resolved
@@ -1,19 +1,11 @@
 {
   "$schema": "http://cyclonedx.org/schema/bom-1.5.schema.json",
   "bomFormat": "CycloneDX",
-<<<<<<< HEAD
-  "specVersion": "1.4",
-  "serialNumber": "urn:uuid:6fbf9e83-18aa-4789-9d47-e80b346fda94",
-  "version": 1,
-  "metadata": {
-    "timestamp": "2023-08-09T15:49:47-04:00",
-=======
   "specVersion": "1.5",
   "serialNumber": "urn:uuid:f1cda9f6-9503-4b05-9c5e-0deda126b7a8",
   "version": 1,
   "metadata": {
     "timestamp": "2023-11-02T14:45:04-04:00",
->>>>>>> 7984e0a8
     "tools": [
       {
         "vendor": "anchore",
@@ -24,11 +16,7 @@
   },
   "components": [
     {
-<<<<<<< HEAD
-      "bom-ref": "844d423c986e2f52",
-=======
       "bom-ref": "848a0f3b0d2402eb",
->>>>>>> 7984e0a8
       "type": "library",
       "name": "package-1",
       "version": "1.1.1",
@@ -40,11 +28,7 @@
         },
         {
           "name": "syft:package:metadataType",
-<<<<<<< HEAD
-          "value": ""
-=======
           "value": "rpm-db-entry"
->>>>>>> 7984e0a8
         },
         {
           "name": "syft:location:0:path",
@@ -65,11 +49,7 @@
       ]
     },
     {
-<<<<<<< HEAD
-      "bom-ref": "32e0a4b10756376c",
-=======
       "bom-ref": "7bb53d560434bc7f",
->>>>>>> 7984e0a8
       "type": "library",
       "name": "package-2",
       "version": "2.2.2",
@@ -100,11 +80,7 @@
   ],
   "vulnerabilities": [
     {
-<<<<<<< HEAD
-      "bom-ref": "urn:uuid:fecea52d-3b9f-4b12-b594-f57313063a53",
-=======
       "bom-ref": "urn:uuid:0978a6cb-2cf3-43ac-890f-1f06ecf1e500",
->>>>>>> 7984e0a8
       "id": "CVE-1999-0001",
       "source": {},
       "references": [
@@ -125,21 +101,12 @@
       "advisories": [],
       "affects": [
         {
-<<<<<<< HEAD
-          "ref": "2edafb75e8279f8b"
-        }
-      ]
-    },
-    {
-      "bom-ref": "urn:uuid:e0f460bf-89c7-4a7c-8e36-64808c55058a",
-=======
           "ref": "848a0f3b0d2402eb"
         }
       ]
     },
     {
       "bom-ref": "urn:uuid:2681372d-d137-45d8-8686-fea28663a0d9",
->>>>>>> 7984e0a8
       "id": "CVE-1999-0002",
       "source": {},
       "references": [
@@ -160,11 +127,7 @@
       "advisories": [],
       "affects": [
         {
-<<<<<<< HEAD
-          "ref": "76ca0ccb1e9b9d6e"
-=======
           "ref": "7bb53d560434bc7f"
->>>>>>> 7984e0a8
         }
       ]
     }
