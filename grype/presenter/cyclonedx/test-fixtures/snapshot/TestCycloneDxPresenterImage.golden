--- conflicted
+++ resolved
@@ -2,17 +2,10 @@
   "$schema": "http://cyclonedx.org/schema/bom-1.6.schema.json",
   "bomFormat": "CycloneDX",
   "specVersion": "1.6",
-<<<<<<< HEAD
-  "serialNumber": "urn:uuid:723bce86-5830-48fb-bd67-db53f8312334",
-  "version": 1,
-  "metadata": {
-    "timestamp": "2025-05-07T16:08:46-04:00",
-=======
   "serialNumber": "urn:uuid:792e3ebc-6cc7-4b3a-8fbb-bfb5532ba5c1",
   "version": 1,
   "metadata": {
     "timestamp": "2025-05-09T13:51:45-04:00",
->>>>>>> 487af679
     "tools": {
       "components": [
         {
@@ -97,11 +90,7 @@
   ],
   "vulnerabilities": [
     {
-<<<<<<< HEAD
-      "bom-ref": "urn:uuid:bd160d3c-088f-425f-81ac-9c528998f5f7",
-=======
       "bom-ref": "urn:uuid:1565a551-e4bb-4012-8863-41407f2dedd3",
->>>>>>> 487af679
       "id": "CVE-1999-0001",
       "source": {},
       "references": [
@@ -125,11 +114,7 @@
       ]
     },
     {
-<<<<<<< HEAD
-      "bom-ref": "urn:uuid:2e33c3da-ce0e-4a7c-8371-2022802d0a6a",
-=======
       "bom-ref": "urn:uuid:702719fe-6a8c-4890-b65f-065fc25e15cf",
->>>>>>> 487af679
       "id": "CVE-1999-0002",
       "source": {},
       "references": [
