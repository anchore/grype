package table

import (
	"bytes"
<<<<<<< HEAD
	"flag"
	"strings"
=======
>>>>>>> 53279333
	"testing"

	"github.com/gkampitakis/go-snaps/snaps"
	"github.com/go-test/deep"
	"github.com/google/go-cmp/cmp"
	"github.com/stretchr/testify/assert"
	"github.com/stretchr/testify/require"

	"github.com/anchore/grype/grype/match"
	"github.com/anchore/grype/grype/pkg"
	"github.com/anchore/grype/grype/presenter/internal"
	"github.com/anchore/grype/grype/presenter/models"
	syftPkg "github.com/anchore/syft/syft/pkg"
)

func TestCreateRow(t *testing.T) {

	matches, _, _, _, _, _ := models.GenerateAnalysis(t, source.ImageScheme)
	var match1, match2, match3 match.Match

	for m := range matches.Enumerate() {
		switch m.Vulnerability.ID {
		case "CVE-1999-0001":
			match1 = m
		case "CVE-1999-0002":
			match2 = m
		case "CVE-1999-0003":
			match3 = m
		}
	}

	match4 := match.Match{
		Vulnerability: match2.Vulnerability,
		Details:       match2.Details,
		Package: pkg.Package{
			ID:      match2.Package.ID,
			Name:    match2.Package.Name,
			Version: match2.Package.Version,
			Type:    syftPkg.ApkPkg,
		},
	}

	cases := []struct {
		name           string
		match          match.Match
		severitySuffix string
		expectedErr    error
		expectedRow    []string
	}{
		{
			name:           "create row for vulnerability",
			match:          match1,
			severitySuffix: "",
			expectedErr:    nil,
			expectedRow:    []string{match1.Package.Name, match1.Package.Version, "the-next-version", string(match1.Package.Type), match1.Vulnerability.ID, "Low", ""},
		},
		{
			name:           "create row for suppressed vulnerability",
			match:          match1,
			severitySuffix: appendSuppressed,
			expectedErr:    nil,
			expectedRow:    []string{match1.Package.Name, match1.Package.Version, "the-next-version", string(match1.Package.Type), match1.Vulnerability.ID, "Low (suppressed)", ""},
		},
		{
			name:           "create row for suppressed location (rpm)",
			match:          match1,
			severitySuffix: "",
			expectedErr:    nil,
			expectedRow:    []string{match1.Package.Name, match1.Package.Version, "the-next-version", string(match1.Package.Type), match1.Vulnerability.ID, "Low", ""},
		},
		{
			name:           "create row for suppressed location (deb)",
			match:          match2,
			severitySuffix: "",
			expectedErr:    nil,
			expectedRow:    []string{match2.Package.Name, match2.Package.Version, "", string(match2.Package.Type), match2.Vulnerability.ID, "Critical", ""},
		},
		{
			name:           "create row for location",
			match:          match3,
			severitySuffix: "",
			expectedErr:    nil,
			expectedRow:    []string{match3.Package.Name, match3.Package.Version, "", string(match3.Package.Type), match3.Vulnerability.ID, "High", strings.Join(match3.Package.Locations.CoordinateSet().Paths(), ", ")},
		},
		{
			name:           "create row for suppressed location (apk)",
			match:          match4,
			severitySuffix: "",
			expectedErr:    nil,
			expectedRow:    []string{match4.Package.Name, match4.Package.Version, "", string(match4.Package.Type), match4.Vulnerability.ID, "Critical", ""},
		},
	}

	for _, testCase := range cases {
		t.Run(testCase.name, func(t *testing.T) {
			row, err := createRow(testCase.match, models.NewMetadataMock(), testCase.severitySuffix)

			assert.Equal(t, testCase.expectedErr, err)
			assert.Equal(t, testCase.expectedRow, row)
		})
	}
}

func TestTablePresenter(t *testing.T) {
	var buffer bytes.Buffer
	_, matches, packages, _, metadataProvider, _, _ := internal.GenerateAnalysis(t, internal.ImageSource)

	pb := models.PresenterConfig{
		Matches:          matches,
		Packages:         packages,
		MetadataProvider: metadataProvider,
	}

	pres := NewPresenter(pb, false)

	t.Run("no color", func(t *testing.T) {
		pres.withColor = true

		err := pres.Present(&buffer)
		require.NoError(t, err)

		actual := buffer.String()
		snaps.MatchSnapshot(t, actual)
	})

	t.Run("with color", func(t *testing.T) {
		pres.withColor = false

		err := pres.Present(&buffer)
		require.NoError(t, err)

		actual := buffer.String()
		snaps.MatchSnapshot(t, actual)
	})

	// TODO: add me back in when there is a JSON schema
	// validateAgainstDbSchema(t, string(actual))
}

func TestEmptyTablePresenter(t *testing.T) {
	// Expected to have no output

	var buffer bytes.Buffer

	matches := match.NewMatches()

	pb := models.PresenterConfig{
		Matches:          matches,
		Packages:         nil,
		MetadataProvider: nil,
	}

	pres := NewPresenter(pb, false)

	// run presenter
	err := pres.Present(&buffer)
	require.NoError(t, err)

	actual := buffer.String()
	snaps.MatchSnapshot(t, actual)
}

func TestRemoveDuplicateRows(t *testing.T) {
	data := [][]string{
		{"1", "2", "3"},
		{"a", "b", "c"},
		{"1", "2", "3"},
		{"a", "b", "c"},
		{"1", "2", "3"},
		{"4", "5", "6"},
		{"1", "2", "1"},
	}

	expected := [][]string{
		{"1", "2", "3"},
		{"a", "b", "c"},
		{"4", "5", "6"},
		{"1", "2", "1"},
	}

	actual := removeDuplicateRows(data)

	if diffs := deep.Equal(expected, actual); len(diffs) > 0 {
		t.Errorf("found diffs!")
		for _, d := range diffs {
			t.Errorf("   diff: %+v", d)
		}
	}
}

func TestSortRows(t *testing.T) {
	data := [][]string{
		{"a", "v0.1.0", "", "deb", "CVE-2019-9996", "Critical"},
		{"a", "v0.1.0", "", "deb", "CVE-2018-9996", "Critical"},
		{"a", "v0.2.0", "", "deb", "CVE-2010-9996", "High"},
		{"b", "v0.2.0", "", "deb", "CVE-2010-9996", "Medium"},
		{"b", "v0.2.0", "", "deb", "CVE-2019-9996", "High"},
		{"d", "v0.4.0", "", "node", "CVE-2011-9996", "Low"},
		{"d", "v0.4.0", "", "node", "CVE-2012-9996", "Negligible"},
		{"c", "v0.6.0", "", "node", "CVE-2013-9996", "Critical"},
	}

	expected := [][]string{
		{"a", "v0.1.0", "", "deb", "CVE-2019-9996", "Critical"},
		{"a", "v0.1.0", "", "deb", "CVE-2018-9996", "Critical"},
		{"a", "v0.2.0", "", "deb", "CVE-2010-9996", "High"},
		{"b", "v0.2.0", "", "deb", "CVE-2019-9996", "High"},
		{"b", "v0.2.0", "", "deb", "CVE-2010-9996", "Medium"},
		{"c", "v0.6.0", "", "node", "CVE-2013-9996", "Critical"},
		{"d", "v0.4.0", "", "node", "CVE-2011-9996", "Low"},
		{"d", "v0.4.0", "", "node", "CVE-2012-9996", "Negligible"},
	}

	actual := sortRows(data)

	if diff := cmp.Diff(expected, actual); diff != "" {
		t.Errorf("sortRows() mismatch (-want +got):\n%s", diff)
	}
}

func TestHidesIgnoredMatches(t *testing.T) {
	var buffer bytes.Buffer
	matches, ignoredMatches, packages, _, metadataProvider, _, _ := internal.GenerateAnalysisWithIgnoredMatches(t, internal.ImageSource)

	pb := models.PresenterConfig{
		Matches:          matches,
		IgnoredMatches:   ignoredMatches,
		Packages:         packages,
		MetadataProvider: metadataProvider,
	}

	pres := NewPresenter(pb, false)

	err := pres.Present(&buffer)
	require.NoError(t, err)

	actual := buffer.String()
	snaps.MatchSnapshot(t, actual)
}

func TestDisplaysIgnoredMatches(t *testing.T) {
	var buffer bytes.Buffer
	matches, ignoredMatches, packages, _, metadataProvider, _, _ := internal.GenerateAnalysisWithIgnoredMatches(t, internal.ImageSource)

	pb := models.PresenterConfig{
		Matches:          matches,
		IgnoredMatches:   ignoredMatches,
		Packages:         packages,
		MetadataProvider: metadataProvider,
	}

	pres := NewPresenter(pb, true)

	err := pres.Present(&buffer)
	require.NoError(t, err)

	actual := buffer.String()
	snaps.MatchSnapshot(t, actual)
}<|MERGE_RESOLUTION|>--- conflicted
+++ resolved
@@ -2,11 +2,7 @@
 
 import (
 	"bytes"
-<<<<<<< HEAD
-	"flag"
 	"strings"
-=======
->>>>>>> 53279333
 	"testing"
 
 	"github.com/gkampitakis/go-snaps/snaps"
@@ -24,7 +20,7 @@
 
 func TestCreateRow(t *testing.T) {
 
-	matches, _, _, _, _, _ := models.GenerateAnalysis(t, source.ImageScheme)
+	_, matches, _, _, _, _, _ := internal.GenerateAnalysis(t, internal.ImageSource)
 	var match1, match2, match3 match.Match
 
 	for m := range matches.Enumerate() {
