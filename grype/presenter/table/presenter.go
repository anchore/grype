package table

import (
	"fmt"
	"io"
	"sort"
	"strings"

	"github.com/olekukonko/tablewriter"

	grypeDb "github.com/anchore/grype/grype/db/v5"
	"github.com/anchore/grype/grype/match"
	"github.com/anchore/grype/grype/pkg"
	"github.com/anchore/grype/grype/presenter/models"
	"github.com/anchore/grype/grype/vulnerability"
)

const (
	appendSuppressed    = " (suppressed)"
	appendSuppressedVEX = " (suppressed by VEX)"
)

// Presenter is a generic struct for holding fields needed for reporting
type Presenter struct {
	results          match.Matches
	ignoredMatches   []match.IgnoredMatch
	packages         []pkg.Package
	metadataProvider vulnerability.MetadataProvider
	showSuppressed   bool
	noColor          bool
}

// NewPresenter is a *Presenter constructor
func NewPresenter(pb models.PresenterConfig, showSuppressed bool, noColor bool) *Presenter {
	return &Presenter{
		results:          pb.Matches,
		ignoredMatches:   pb.IgnoredMatches,
		packages:         pb.Packages,
		metadataProvider: pb.MetadataProvider,
		showSuppressed:   showSuppressed,
		noColor:          noColor,
	}
}

// Present creates a JSON-based reporting
func (pres *Presenter) Present(output io.Writer) error {
	rows := make([][]string, 0)

	columns := []string{"Name", "Installed", "Fixed-In", "Type", "Vulnerability", "Severity"}
	// Generate rows for matching vulnerabilities
	for m := range pres.results.Enumerate() {
		row, err := createRow(m, pres.metadataProvider, "")
		if err != nil {
			return err
		}
		rows = append(rows, row)
	}

	// Generate rows for suppressed vulnerabilities
	if pres.showSuppressed {
		for _, m := range pres.ignoredMatches {
			msg := appendSuppressed
			if m.AppliedIgnoreRules != nil {
				for i := range m.AppliedIgnoreRules {
					if m.AppliedIgnoreRules[i].Namespace == "vex" {
						msg = appendSuppressedVEX
					}
				}
			}
			row, err := createRow(m.Match, pres.metadataProvider, msg)

			if err != nil {
				return err
			}
			rows = append(rows, row)
		}
	}

	if len(rows) == 0 {
		_, err := io.WriteString(output, "No vulnerabilities found\n")
		return err
	}

	rows = sortRows(removeDuplicateRows(rows))

	table := tablewriter.NewWriter(output)
	table.SetHeader(columns)
	table.SetAutoWrapText(false)
	table.SetHeaderAlignment(tablewriter.ALIGN_LEFT)
	table.SetAlignment(tablewriter.ALIGN_LEFT)

	table.SetHeaderLine(false)
	table.SetBorder(false)
	table.SetAutoFormatHeaders(true)
	table.SetCenterSeparator("")
	table.SetColumnSeparator("")
	table.SetRowSeparator("")
	table.SetTablePadding("  ")
	table.SetNoWhiteSpace(true)

	if !pres.noColor {
		for _, row := range rows {
			severityColor := getSeverityColor(row[len(row)-1])
			table.Rich(row, []tablewriter.Colors{{}, {}, {}, {}, {}, severityColor})
		}
	} else {
		table.AppendBulk(rows)
	}

	table.Render()

	return nil
}

<<<<<<< HEAD
func getSeverityColor(severity string) tablewriter.Colors {
	severityFontType, severityColor := tablewriter.Normal, tablewriter.Normal

	switch strings.ToLower(severity) {
	case "critical":
		severityFontType = tablewriter.Bold
		severityColor = tablewriter.FgRedColor
	case "high":
		severityColor = tablewriter.FgRedColor
	case "medium":
		severityColor = tablewriter.FgYellowColor
	case "low":
		severityColor = tablewriter.FgGreenColor
	case "negligible":
		severityColor = tablewriter.FgBlueColor
	}

	return tablewriter.Colors{severityFontType, severityColor}
=======
func sortRows(rows [][]string) [][]string {
	// sort
	sort.SliceStable(rows, func(i, j int) bool {
		var (
			name        = 0
			ver         = 1
			packageType = 3
			vuln        = 4
			sev         = 5
		)
		// name, version, type, severity, vulnerability
		// > is for numeric sorting like severity or year/number of vulnerability
		// < is for alphabetical sorting like name, version, type
		if rows[i][name] == rows[j][name] {
			if rows[i][ver] == rows[j][ver] {
				if rows[i][packageType] == rows[j][packageType] {
					if models.SeverityScore(rows[i][sev]) == models.SeverityScore(rows[j][sev]) {
						// we use > here to get the most recently filed vulnerabilities
						// to show at the top of the severity
						return rows[i][vuln] > rows[j][vuln]
					}
					return models.SeverityScore(rows[i][sev]) > models.SeverityScore(rows[j][sev])
				}
				return rows[i][packageType] < rows[j][packageType]
			}
			return rows[i][ver] < rows[j][ver]
		}
		return rows[i][name] < rows[j][name]
	})

	return rows
>>>>>>> a276bf12
}

func removeDuplicateRows(items [][]string) [][]string {
	seen := map[string][]string{}
	var result [][]string

	for _, v := range items {
		key := strings.Join(v, "|")
		if seen[key] != nil {
			// dup!
			continue
		}

		seen[key] = v
		result = append(result, v)
	}
	return result
}

func createRow(m match.Match, metadataProvider vulnerability.MetadataProvider, severitySuffix string) ([]string, error) {
	var severity string

	metadata, err := metadataProvider.GetMetadata(m.Vulnerability.ID, m.Vulnerability.Namespace)
	if err != nil {
		return nil, fmt.Errorf("unable to fetch vuln=%q metadata: %+v", m.Vulnerability.ID, err)
	}

	if metadata != nil {
		severity = metadata.Severity + severitySuffix
	}

	fixVersion := strings.Join(m.Vulnerability.Fix.Versions, ", ")
	switch m.Vulnerability.Fix.State {
	case grypeDb.WontFixState:
		fixVersion = "(won't fix)"
	case grypeDb.UnknownFixState:
		fixVersion = ""
	}

	return []string{m.Package.Name, m.Package.Version, fixVersion, string(m.Package.Type), m.Vulnerability.ID, severity}, nil
}<|MERGE_RESOLUTION|>--- conflicted
+++ resolved
@@ -2,6 +2,7 @@
 
 import (
 	"fmt"
+	"github.com/charmbracelet/lipgloss"
 	"io"
 	"sort"
 	"strings"
@@ -27,18 +28,18 @@
 	packages         []pkg.Package
 	metadataProvider vulnerability.MetadataProvider
 	showSuppressed   bool
-	noColor          bool
+	withColor        bool
 }
 
 // NewPresenter is a *Presenter constructor
-func NewPresenter(pb models.PresenterConfig, showSuppressed bool, noColor bool) *Presenter {
+func NewPresenter(pb models.PresenterConfig, showSuppressed bool) *Presenter {
 	return &Presenter{
 		results:          pb.Matches,
 		ignoredMatches:   pb.IgnoredMatches,
 		packages:         pb.Packages,
 		metadataProvider: pb.MetadataProvider,
 		showSuppressed:   showSuppressed,
-		noColor:          noColor,
+		withColor:        supportsColor(),
 	}
 }
 
@@ -98,7 +99,7 @@
 	table.SetTablePadding("  ")
 	table.SetNoWhiteSpace(true)
 
-	if !pres.noColor {
+	if pres.withColor {
 		for _, row := range rows {
 			severityColor := getSeverityColor(row[len(row)-1])
 			table.Rich(row, []tablewriter.Colors{{}, {}, {}, {}, {}, severityColor})
@@ -112,26 +113,10 @@
 	return nil
 }
 
-<<<<<<< HEAD
-func getSeverityColor(severity string) tablewriter.Colors {
-	severityFontType, severityColor := tablewriter.Normal, tablewriter.Normal
-
-	switch strings.ToLower(severity) {
-	case "critical":
-		severityFontType = tablewriter.Bold
-		severityColor = tablewriter.FgRedColor
-	case "high":
-		severityColor = tablewriter.FgRedColor
-	case "medium":
-		severityColor = tablewriter.FgYellowColor
-	case "low":
-		severityColor = tablewriter.FgGreenColor
-	case "negligible":
-		severityColor = tablewriter.FgBlueColor
-	}
-
-	return tablewriter.Colors{severityFontType, severityColor}
-=======
+func supportsColor() bool {
+	return lipgloss.NewStyle().Foreground(lipgloss.Color("5")).Render("") != ""
+}
+
 func sortRows(rows [][]string) [][]string {
 	// sort
 	sort.SliceStable(rows, func(i, j int) bool {
@@ -163,7 +148,6 @@
 	})
 
 	return rows
->>>>>>> a276bf12
 }
 
 func removeDuplicateRows(items [][]string) [][]string {
@@ -204,4 +188,24 @@
 	}
 
 	return []string{m.Package.Name, m.Package.Version, fixVersion, string(m.Package.Type), m.Vulnerability.ID, severity}, nil
+}
+
+func getSeverityColor(severity string) tablewriter.Colors {
+	severityFontType, severityColor := tablewriter.Normal, tablewriter.Normal
+
+	switch strings.ToLower(severity) {
+	case "critical":
+		severityFontType = tablewriter.Bold
+		severityColor = tablewriter.FgRedColor
+	case "high":
+		severityColor = tablewriter.FgRedColor
+	case "medium":
+		severityColor = tablewriter.FgYellowColor
+	case "low":
+		severityColor = tablewriter.FgGreenColor
+	case "negligible":
+		severityColor = tablewriter.FgBlueColor
+	}
+
+	return tablewriter.Colors{severityFontType, severityColor}
 }