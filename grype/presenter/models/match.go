--- conflicted
+++ resolved
@@ -2,6 +2,7 @@
 
 import (
 	"fmt"
+	"sort"
 
 	"github.com/anchore/grype/grype/match"
 	"github.com/anchore/grype/grype/pkg"
@@ -74,41 +75,6 @@
 		RelatedVulnerabilities: relatedVulnerabilities,
 		MatchDetails:           details,
 	}, nil
-<<<<<<< HEAD
-}
-
-var _ sort.Interface = (*MatchSort)(nil)
-
-type MatchSort []Match
-
-// Len is the number of elements in the collection.
-func (m MatchSort) Len() int {
-	return len(m)
-}
-
-// Less reports whether the element with index i should sort before the element with index j.
-// sort should consistent across presenters: name, version, type, severity, vulnerability
-func (m MatchSort) Less(i, j int) bool {
-	matchI := m[i]
-	matchJ := m[j]
-	if matchI.Artifact.Name == matchJ.Artifact.Name {
-		if matchI.Artifact.Version == matchJ.Artifact.Version {
-			if matchI.Artifact.Type == matchJ.Artifact.Type {
-				if SeverityScore(matchI.Vulnerability.Severity) == SeverityScore(matchJ.Vulnerability.Severity) {
-					return matchI.Vulnerability.ID > matchJ.Vulnerability.ID
-				}
-				return SeverityScore(matchI.Vulnerability.Severity) > SeverityScore(matchJ.Vulnerability.Severity)
-			}
-			return matchI.Artifact.Type < matchJ.Artifact.Type
-		}
-		return matchI.Artifact.Version < matchJ.Artifact.Version
-	}
-	return matchI.Artifact.Name < matchJ.Artifact.Name
-}
-
-// Swap swaps the elements with indexes i and j.
-func (m MatchSort) Swap(i, j int) {
-	m[i], m[j] = m[j], m[i]
 }
 
 func calculateSuggestedFixedVersion(p pkg.Package, fixedVersions []string) string {
@@ -165,6 +131,4 @@
 	})
 
 	return fixedVersions[0]
-=======
->>>>>>> 6ee276f0
 }