package version

import (
	"fmt"
)

type Constraint interface {
	fmt.Stringer
	Satisfied(*Version) (bool, error)
}

func GetConstraint(constStr string, format Format) (Constraint, error) {
	switch format {
	case ApkFormat:
		return newApkConstraint(constStr)
<<<<<<< HEAD
	case SemanticFormat, GemFormat, BitnamiFormat:
=======
	case SemanticFormat:
>>>>>>> 1273ca36
		return newSemanticConstraint(constStr)
	case DebFormat:
		return newDebConstraint(constStr)
	case GemFormat:
		return newGemfileConstraint(constStr)
	case GolangFormat:
		return newGolangConstraint(constStr)
	case MavenFormat:
		return newMavenConstraint(constStr)
	case RpmFormat:
		return newRpmConstraint(constStr)
	case PythonFormat:
		return newPep440Constraint(constStr)
	case KBFormat:
		return newKBConstraint(constStr)
	case PortageFormat:
		return newPortageConstraint(constStr)
	case JVMFormat:
		return newJvmConstraint(constStr)
	case UnknownFormat:
		return newFuzzyConstraint(constStr, "unknown")
	}
	return nil, fmt.Errorf("could not find constraint for given format: %s", format)
}

// MustGetConstraint is meant for testing only, do not use within the library
func MustGetConstraint(constStr string, format Format) Constraint {
	constraint, err := GetConstraint(constStr, format)
	if err != nil {
		panic(err)
	}
	return constraint
}

// NonFatalConstraintError should be used any time an unexpected but recoverable condition is encountered while
// checking version constraint satisfaction. The error should get returned by any implementer of the Constraint
// interface. If returned by the Satisfied method on the Constraint interface, this error will be caught and
// logged as a warning in the FindMatchesByPackageDistro function in grype/matcher/common/distro_matchers.go
type NonFatalConstraintError struct {
	constraint Constraint
	version    *Version
	message    string
}

func (e NonFatalConstraintError) Error() string {
	return fmt.Sprintf("Matching raw constraint %s against version %s caused a non-fatal error: %s", e.constraint, e.version, e.message)
}<|MERGE_RESOLUTION|>--- conflicted
+++ resolved
@@ -13,11 +13,7 @@
 	switch format {
 	case ApkFormat:
 		return newApkConstraint(constStr)
-<<<<<<< HEAD
-	case SemanticFormat, GemFormat, BitnamiFormat:
-=======
-	case SemanticFormat:
->>>>>>> 1273ca36
+	case SemanticFormat, BitnamiFormat:
 		return newSemanticConstraint(constStr)
 	case DebFormat:
 		return newDebConstraint(constStr)
