package version

import (
	"fmt"

	"github.com/anchore/grype/grype/pkg"
	"github.com/anchore/syft/syft/cpe"
)

// ErrUnsupportedVersion is returned when a version string cannot be parsed into a rich version object
// for a known unsupported case (e.g. golang "devel" version).
var ErrUnsupportedVersion = fmt.Errorf("unsupported version value")

type Version struct {
	Raw    string
	Format Format
	rich   rich
}

type rich struct {
	cpeVers       []cpe.CPE
	semVer        *semanticVersion
	apkVer        *apkVersion
	debVer        *debVersion
	golangVersion *golangVersion
	mavenVer      *mavenVersion
	rpmVer        *rpmVersion
	rubyVer       *rubyVersion
	kbVer         *kbVersion
	portVer       *portageVersion
	pep440version *pep440Version
	jvmVersion    *jvmVersion
}

func NewVersion(raw string, format Format) (*Version, error) {
	version := &Version{
		Raw:    raw,
		Format: format,
	}

	err := version.populate()
	if err != nil {
		return nil, err
	}

	return version, nil
}

func NewVersionFromPkg(p pkg.Package) (*Version, error) {
	format := FormatFromPkg(p)

	ver, err := NewVersion(p.Version, format)
	if err != nil {
		return nil, err
	}

	ver.rich.cpeVers = p.CPEs
	return ver, nil
}

//nolint:funlen
func (v *Version) populate() error {
	switch v.Format {
	case SemanticFormat:
		ver, err := newSemanticVersion(v.Raw)
		v.rich.semVer = ver
		return err
	case ApkFormat:
		ver, err := newApkVersion(v.Raw)
		v.rich.apkVer = ver
		return err
	case BitnamiFormat:
		ver, err := newBitnamiVersion(v.Raw)
		v.rich.semVer = ver
		return err
	case DebFormat:
		ver, err := newDebVersion(v.Raw)
		v.rich.debVer = ver
		return err
	case GolangFormat:
		ver, err := newGolangVersion(v.Raw)
		v.rich.golangVersion = ver
		return err
	case MavenFormat:
		ver, err := newMavenVersion(v.Raw)
		v.rich.mavenVer = ver
		return err
	case RpmFormat:
		ver, err := newRpmVersion(v.Raw)
		v.rich.rpmVer = &ver
		return err
	case PythonFormat:
		ver, err := newPep440Version(v.Raw)
		v.rich.pep440version = &ver
		return err
	case KBFormat:
		ver := newKBVersion(v.Raw)
		v.rich.kbVer = &ver
		return nil
	case GemFormat:
		ver, err := newGemVersion(v.Raw)
		v.rich.rubyVer = ver
		return err
	case PortageFormat:
		ver := newPortageVersion(v.Raw)
		v.rich.portVer = &ver
		return nil
	case JVMFormat:
		ver, err := newJvmVersion(v.Raw)
		v.rich.jvmVersion = ver
		return err
	case UnknownFormat:
		// use the raw string + fuzzy constraint
		return nil
	}

	return fmt.Errorf("no rich version populated (format=%s)", v.Format)
}

func (v Version) CPEs() []cpe.CPE {
	return v.rich.cpeVers
}

func (v Version) String() string {
	return fmt.Sprintf("%s (%s)", v.Raw, v.Format)
}

func (v Version) Compare(other *Version) (int, error) {
	if other == nil {
		return -1, ErrNoVersionProvided
	}

	if other.Format == v.Format {
		return v.compareSameFormat(other)
	}

	// different formats, try to convert to a common format
	common, err := finalizeComparisonVersion(other, v.Format)
	if err != nil {
		return -1, err
	}

	return v.compareSameFormat(common)
}

func (v Version) compareSameFormat(other *Version) (int, error) {
	switch v.Format {
	case SemanticFormat, GemFormat, BitnamiFormat:
		return v.rich.semVer.verObj.Compare(other.rich.semVer.verObj), nil
	case ApkFormat:
		return v.rich.apkVer.Compare(other)
	case DebFormat:
		return v.rich.debVer.Compare(other)
	case GolangFormat:
		return v.rich.golangVersion.Compare(other)
	case MavenFormat:
		return v.rich.mavenVer.Compare(other)
	case RpmFormat:
		return v.rich.rpmVer.Compare(other)
	case PythonFormat:
		return v.rich.pep440version.Compare(other)
	case KBFormat:
		return v.rich.kbVer.Compare(other)
<<<<<<< HEAD
=======
	case GemFormat:
		return v.rich.rubyVer.Compare(other)
>>>>>>> 1273ca36
	case PortageFormat:
		return v.rich.portVer.Compare(other)
	case JVMFormat:
		return v.rich.jvmVersion.Compare(other)
	}

	v1, err := newFuzzyVersion(v.Raw)
	if err != nil {
		return -1, fmt.Errorf("unable to parse version (%s) as a fuzzy version: %w", v.Raw, err)
	}

	return v1.Compare(other)
}<|MERGE_RESOLUTION|>--- conflicted
+++ resolved
@@ -145,7 +145,7 @@
 
 func (v Version) compareSameFormat(other *Version) (int, error) {
 	switch v.Format {
-	case SemanticFormat, GemFormat, BitnamiFormat:
+	case SemanticFormat, BitnamiFormat:
 		return v.rich.semVer.verObj.Compare(other.rich.semVer.verObj), nil
 	case ApkFormat:
 		return v.rich.apkVer.Compare(other)
@@ -161,11 +161,8 @@
 		return v.rich.pep440version.Compare(other)
 	case KBFormat:
 		return v.rich.kbVer.Compare(other)
-<<<<<<< HEAD
-=======
 	case GemFormat:
 		return v.rich.rubyVer.Compare(other)
->>>>>>> 1273ca36
 	case PortageFormat:
 		return v.rich.portVer.Compare(other)
 	case JVMFormat:
