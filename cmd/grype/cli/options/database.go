package options

import (
	"path"
	"time"

	"github.com/adrg/xdg"

	"github.com/anchore/clio"
<<<<<<< HEAD
	"github.com/anchore/grype/grype/db/v6/distribution"
	"github.com/anchore/grype/grype/db/v6/installation"
=======
>>>>>>> d1e9ed07
	"github.com/anchore/grype/internal"
)

type Database struct {
	ID                      clio.Identification `yaml:"-" json:"-" mapstructure:"-"`
	Dir                     string              `yaml:"cache-dir" json:"cache-dir" mapstructure:"cache-dir"`
	UpdateURL               string              `yaml:"update-url" json:"update-url" mapstructure:"update-url"`
	CACert                  string              `yaml:"ca-cert" json:"ca-cert" mapstructure:"ca-cert"`
	AutoUpdate              bool                `yaml:"auto-update" json:"auto-update" mapstructure:"auto-update"`
	ValidateByHashOnStart   bool                `yaml:"validate-by-hash-on-start" json:"validate-by-hash-on-start" mapstructure:"validate-by-hash-on-start"`
	ValidateAge             bool                `yaml:"validate-age" json:"validate-age" mapstructure:"validate-age"`
	MaxAllowedBuiltAge      time.Duration       `yaml:"max-allowed-built-age" json:"max-allowed-built-age" mapstructure:"max-allowed-built-age"`
	RequireUpdateCheck      bool                `yaml:"require-update-check" json:"require-update-check" mapstructure:"require-update-check"`
	UpdateAvailableTimeout  time.Duration       `yaml:"update-available-timeout" json:"update-available-timeout" mapstructure:"update-available-timeout"`
	UpdateDownloadTimeout   time.Duration       `yaml:"update-download-timeout" json:"update-download-timeout" mapstructure:"update-download-timeout"`
	MaxUpdateCheckFrequency time.Duration       `yaml:"max-update-check-frequency" json:"max-update-check-frequency" mapstructure:"max-update-check-frequency"`
}

var _ interface {
	clio.FieldDescriber
} = (*Database)(nil)

const (
	defaultMaxDBAge                time.Duration = time.Hour * 24 * 5
	defaultUpdateAvailableTimeout                = time.Second * 30
	defaultUpdateDownloadTimeout                 = time.Second * 300
	defaultMaxUpdateCheckFrequency               = time.Hour * 2
)

func DefaultDatabase(id clio.Identification) Database {
	return Database{
		ID:          id,
		Dir:         path.Join(xdg.CacheHome, id.Name, "db"),
		UpdateURL:   internal.DBUpdateURL,
		AutoUpdate:  true,
		ValidateAge: true,
		// After this period (5 days) the db data is considered stale
		MaxAllowedBuiltAge:      defaultMaxDBAge,
		RequireUpdateCheck:      false,
		UpdateAvailableTimeout:  defaultUpdateAvailableTimeout,
		UpdateDownloadTimeout:   defaultUpdateDownloadTimeout,
		MaxUpdateCheckFrequency: defaultMaxUpdateCheckFrequency,
	}
}

<<<<<<< HEAD
func (cfg Database) ToClientConfig() distribution.Config {
	return distribution.Config{
		ID:                 cfg.ID,
		LatestURL:          cfg.UpdateURL,
		CACert:             cfg.CACert,
		RequireUpdateCheck: cfg.RequireUpdateCheck,
		CheckTimeout:       cfg.UpdateAvailableTimeout,
		UpdateTimeout:      cfg.UpdateDownloadTimeout,
	}
}

func (cfg Database) ToCuratorConfig() installation.Config {
	return installation.Config{
		DBRootDir:               cfg.Dir,
		ValidateAge:             cfg.ValidateAge,
		ValidateChecksum:        cfg.ValidateByHashOnStart,
		MaxAllowedBuiltAge:      cfg.MaxAllowedBuiltAge,
		UpdateCheckMaxFrequency: cfg.MaxUpdateCheckFrequency,
	}
}

=======
>>>>>>> d1e9ed07
func (cfg *Database) DescribeFields(descriptions clio.FieldDescriptionSet) {
	descriptions.Add(&cfg.Dir, `location to write the vulnerability database cache`)
	descriptions.Add(&cfg.UpdateURL, `URL of the vulnerability database`)
	descriptions.Add(&cfg.CACert, `certificate to trust download the database and listing file`)
	descriptions.Add(&cfg.AutoUpdate, `check for database updates on execution`)
	descriptions.Add(&cfg.ValidateAge, `ensure db build is no older than the max-allowed-built-age`)
	descriptions.Add(&cfg.ValidateByHashOnStart, `validate the database matches the known hash each execution`)
	descriptions.Add(&cfg.MaxAllowedBuiltAge, `Max allowed age for vulnerability database,
age being the time since it was built
Default max age is 120h (or five days)`)
	descriptions.Add(&cfg.RequireUpdateCheck, `fail the scan if unable to check for database updates`)
	descriptions.Add(&cfg.UpdateAvailableTimeout, `Timeout for downloading GRYPE_DB_UPDATE_URL to see if the database needs to be downloaded
This file is ~156KiB as of 2024-04-17 so the download should be quick; adjust as needed`)
	descriptions.Add(&cfg.UpdateDownloadTimeout, `Timeout for downloading actual vulnerability DB
The DB is ~156MB as of 2024-04-17 so slower connections may exceed the default timeout; adjust as needed`)
	descriptions.Add(&cfg.MaxUpdateCheckFrequency, `Maximum frequency to check for vulnerability database updates`)
}<|MERGE_RESOLUTION|>--- conflicted
+++ resolved
@@ -7,11 +7,6 @@
 	"github.com/adrg/xdg"
 
 	"github.com/anchore/clio"
-<<<<<<< HEAD
-	"github.com/anchore/grype/grype/db/v6/distribution"
-	"github.com/anchore/grype/grype/db/v6/installation"
-=======
->>>>>>> d1e9ed07
 	"github.com/anchore/grype/internal"
 )
 
@@ -57,30 +52,6 @@
 	}
 }
 
-<<<<<<< HEAD
-func (cfg Database) ToClientConfig() distribution.Config {
-	return distribution.Config{
-		ID:                 cfg.ID,
-		LatestURL:          cfg.UpdateURL,
-		CACert:             cfg.CACert,
-		RequireUpdateCheck: cfg.RequireUpdateCheck,
-		CheckTimeout:       cfg.UpdateAvailableTimeout,
-		UpdateTimeout:      cfg.UpdateDownloadTimeout,
-	}
-}
-
-func (cfg Database) ToCuratorConfig() installation.Config {
-	return installation.Config{
-		DBRootDir:               cfg.Dir,
-		ValidateAge:             cfg.ValidateAge,
-		ValidateChecksum:        cfg.ValidateByHashOnStart,
-		MaxAllowedBuiltAge:      cfg.MaxAllowedBuiltAge,
-		UpdateCheckMaxFrequency: cfg.MaxUpdateCheckFrequency,
-	}
-}
-
-=======
->>>>>>> d1e9ed07
 func (cfg *Database) DescribeFields(descriptions clio.FieldDescriptionSet) {
 	descriptions.Add(&cfg.Dir, `location to write the vulnerability database cache`)
 	descriptions.Add(&cfg.UpdateURL, `URL of the vulnerability database`)
