--- conflicted
+++ resolved
@@ -6,6 +6,7 @@
 	"github.com/spf13/cobra"
 
 	"github.com/anchore/clio"
+	"github.com/anchore/grype/cmd/grype/cli/options"
 	"github.com/anchore/grype/grype/db/v6/distribution"
 	"github.com/anchore/grype/grype/db/v6/installation"
 )
@@ -31,24 +32,12 @@
 	return app.SetupCommand(cmd, &configWrapper{opts})
 }
 
-<<<<<<< HEAD
-func runDBDelete(opts DBOptions) error {
-	client, err := distribution.NewClient(opts.DB.ToClientConfig())
-=======
 func runDBDelete(opts options.DatabaseCommand) error {
-	if opts.Experimental.DBv6 {
-		return newDBDelete(opts)
-	}
-	return legacyDBDelete(opts)
-}
-
-func newDBDelete(opts options.DatabaseCommand) error {
 	client, err := distribution.NewClient(opts.ToClientConfig())
->>>>>>> d1e9ed07
 	if err != nil {
 		return fmt.Errorf("unable to create distribution client: %w", err)
 	}
-	c, err := installation.NewCurator(opts.DB.ToCuratorConfig(), client)
+	c, err := installation.NewCurator(opts.ToCuratorConfig(), client)
 	if err != nil {
 		return fmt.Errorf("unable to create curator: %w", err)
 	}
@@ -58,19 +47,4 @@
 	}
 
 	return stderrPrintLnf("Vulnerability database deleted")
-<<<<<<< HEAD
-=======
-}
-
-func legacyDBDelete(opts options.DatabaseCommand) error {
-	dbCurator, err := legacyDistribution.NewCurator(opts.ToLegacyCuratorConfig())
-	if err != nil {
-		return err
-	}
-	if err := dbCurator.Delete(); err != nil {
-		return fmt.Errorf("unable to delete vulnerability database: %+v", err)
-	}
-
-	return stderrPrintLnf("Vulnerability database deleted")
->>>>>>> d1e9ed07
 }