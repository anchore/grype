--- conflicted
+++ resolved
@@ -179,13 +179,8 @@
 		return err
 	}
 
-<<<<<<< HEAD
-=======
-	defer log.CloseAndLogError(vp, status.Path)
-
 	warnWhenDistroHintNeeded(packages, &pkgContext)
 
->>>>>>> 77f8c668
 	if err = applyVexRules(opts); err != nil {
 		return fmt.Errorf("applying vex rules: %w", err)
 	}
