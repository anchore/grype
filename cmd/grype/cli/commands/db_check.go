--- conflicted
+++ resolved
@@ -9,11 +9,7 @@
 	"github.com/spf13/cobra"
 
 	"github.com/anchore/clio"
-<<<<<<< HEAD
-=======
 	"github.com/anchore/grype/cmd/grype/cli/options"
-	legacyDistribution "github.com/anchore/grype/grype/db/v5/distribution"
->>>>>>> d1e9ed07
 	db "github.com/anchore/grype/grype/db/v6"
 	"github.com/anchore/grype/grype/db/v6/distribution"
 	"github.com/anchore/grype/internal/log"
@@ -64,18 +60,7 @@
 }
 
 func runDBCheck(opts dbCheckOptions) error {
-<<<<<<< HEAD
-	client, err := distribution.NewClient(opts.DB.ToClientConfig())
-=======
-	if opts.DatabaseCommand.Experimental.DBv6 {
-		return newDBCheck(opts)
-	}
-	return legacyDBCheck(opts)
-}
-
-func newDBCheck(opts dbCheckOptions) error {
 	client, err := distribution.NewClient(opts.ToClientConfig())
->>>>>>> d1e9ed07
 	if err != nil {
 		return fmt.Errorf("unable to create distribution client: %w", err)
 	}
@@ -144,65 +129,4 @@
 		return fmt.Errorf("unsupported output format: %s", format)
 	}
 	return nil
-<<<<<<< HEAD
-=======
-}
-
-///////////////////////////////////////////////////////////////////////////////////////////////////////////////////////
-// all legacy processing below ////////////////////////////////////////////////////////////////////////////////////////
-
-type legacyDBCheckJSON struct {
-	CurrentDB       *legacyDistribution.Metadata     `json:"currentDB"`
-	CandidateDB     *legacyDistribution.ListingEntry `json:"candidateDB"`
-	UpdateAvailable bool                             `json:"updateAvailable"`
-}
-
-func legacyDBCheck(opts dbCheckOptions) error {
-	dbCurator, err := legacyDistribution.NewCurator(opts.ToLegacyCuratorConfig())
-	if err != nil {
-		return err
-	}
-
-	updateAvailable, currentDBMetadata, updateDBEntry, err := dbCurator.IsUpdateAvailable()
-	if err != nil {
-		return fmt.Errorf("unable to check for vulnerability database update: %+v", err)
-	}
-
-	switch opts.Output {
-	case textOutputFormat:
-		if currentDBMetadata != nil {
-			fmt.Printf("Current DB version %d was built on %s\n", currentDBMetadata.Version, currentDBMetadata.Built.String())
-		}
-
-		if !updateAvailable {
-			fmt.Println("No update available")
-			return nil
-		}
-
-		fmt.Printf("Updated DB version %d was built on %s\n", updateDBEntry.Version, updateDBEntry.Built.String())
-		fmt.Printf("Updated DB URL: %s\n", updateDBEntry.URL.String())
-		fmt.Println("You can run 'grype db update' to update to the latest db")
-	case jsonOutputFormat:
-		data := legacyDBCheckJSON{
-			CurrentDB:       currentDBMetadata,
-			CandidateDB:     updateDBEntry,
-			UpdateAvailable: updateAvailable,
-		}
-
-		enc := json.NewEncoder(os.Stdout)
-		enc.SetEscapeHTML(false)
-		enc.SetIndent("", " ")
-		if err := enc.Encode(&data); err != nil {
-			return fmt.Errorf("failed to db listing information: %+v", err)
-		}
-	default:
-		return fmt.Errorf("unsupported output format: %s", opts.Output)
-	}
-
-	if updateAvailable {
-		os.Exit(exitCodeOnDBUpgradeAvailable) //nolint:gocritic
-	}
-
-	return nil
->>>>>>> d1e9ed07
 }