--- conflicted
+++ resolved
@@ -9,11 +9,7 @@
 	"github.com/spf13/cobra"
 
 	"github.com/anchore/clio"
-<<<<<<< HEAD
-=======
 	"github.com/anchore/grype/cmd/grype/cli/options"
-	legacyDistribution "github.com/anchore/grype/grype/db/v5/distribution"
->>>>>>> d1e9ed07
 	v6 "github.com/anchore/grype/grype/db/v6"
 	"github.com/anchore/grype/grype/db/v6/distribution"
 	"github.com/anchore/grype/grype/db/v6/installation"
@@ -56,18 +52,7 @@
 }
 
 func runDBStatus(opts dbStatusOptions) error {
-<<<<<<< HEAD
-	client, err := distribution.NewClient(opts.DB.ToClientConfig())
-=======
-	if opts.Experimental.DBv6 {
-		return newDBStatus(opts)
-	}
-	return legacyDBStatus(opts)
-}
-
-func newDBStatus(opts dbStatusOptions) error {
 	client, err := distribution.NewClient(opts.ToClientConfig())
->>>>>>> d1e9ed07
 	if err != nil {
 		return fmt.Errorf("unable to create distribution client: %w", err)
 	}
@@ -105,39 +90,4 @@
 	}
 
 	return nil
-<<<<<<< HEAD
-=======
-}
-
-///////////////////////////////////////////////////////////////////////////////////////////////////////////////////////
-// all legacy processing below ////////////////////////////////////////////////////////////////////////////////////////
-
-func legacyDBStatus(opts dbStatusOptions) error {
-	dbCurator, err := legacyDistribution.NewCurator(opts.ToLegacyCuratorConfig())
-	if err != nil {
-		return err
-	}
-
-	status := dbCurator.Status()
-
-	switch opts.Output {
-	case textOutputFormat:
-		fmt.Println("Location: ", status.Location)
-		fmt.Println("Built:    ", status.Built.String())
-		fmt.Println("Schema:   ", status.SchemaVersion)
-		fmt.Println("Checksum: ", status.Checksum)
-		fmt.Println("Status:   ", status.Status())
-	case jsonOutputFormat:
-		enc := json.NewEncoder(os.Stdout)
-		enc.SetEscapeHTML(false)
-		enc.SetIndent("", " ")
-		if err := enc.Encode(&status); err != nil {
-			return fmt.Errorf("failed to db status information: %+v", err)
-		}
-	default:
-		return fmt.Errorf("unsupported output format: %s", opts.Output)
-	}
-
-	return status.Err
->>>>>>> d1e9ed07
 }