--- conflicted
+++ resolved
@@ -26,11 +26,7 @@
 			return nil
 		},
 		RunE: func(_ *cobra.Command, _ []string) error {
-<<<<<<< HEAD
-			return runDBUpdate(opts.DB)
-=======
-			return runDBUpdate(*opts, opts.Experimental.DBv6)
->>>>>>> d1e9ed07
+			return runDBUpdate(*opts)
 		},
 	}
 
@@ -42,18 +38,7 @@
 	return app.SetupCommand(cmd, &configWrapper{opts})
 }
 
-<<<<<<< HEAD
-func runDBUpdate(opts options.Database) error {
-=======
-func runDBUpdate(opts options.DatabaseCommand, expUseV6 bool) error {
-	if expUseV6 {
-		return newDBUpdate(opts)
-	}
-	return legacyDBUpdate(opts)
-}
-
-func newDBUpdate(opts options.DatabaseCommand) error {
->>>>>>> d1e9ed07
+func runDBUpdate(opts options.DatabaseCommand) error {
 	client, err := distribution.NewClient(opts.ToClientConfig())
 	if err != nil {
 		return fmt.Errorf("unable to create distribution client: %w", err)
@@ -78,32 +63,4 @@
 	bus.Report(result)
 
 	return nil
-<<<<<<< HEAD
-=======
-}
-
-///////////////////////////////////////////////////////////////////////////////////////////////////////////////////////
-// all legacy processing below ////////////////////////////////////////////////////////////////////////////////////////
-
-func legacyDBUpdate(opts options.DatabaseCommand) error {
-	dbCurator, err := legacyDistribution.NewCurator(opts.ToLegacyCuratorConfig())
-	if err != nil {
-		return err
-	}
-	updated, err := dbCurator.Update()
-	if err != nil {
-		return fmt.Errorf("unable to update vulnerability database: %+v", err)
-	}
-
-	result := "No vulnerability database update available\n"
-	if updated {
-		result = "Vulnerability database updated to latest version!\n"
-	}
-
-	log.Debugf("completed db update check with result: %s", result)
-
-	bus.Report(result)
-
-	return nil
->>>>>>> d1e9ed07
 }