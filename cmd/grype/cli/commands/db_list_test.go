--- conflicted
+++ resolved
@@ -20,41 +20,6 @@
 
 func Test_ListingUserAgent(t *testing.T) {
 
-<<<<<<< HEAD
-=======
-	t.Run("legacy", func(t *testing.T) {
-		listingFile := "/listing.json"
-
-		got := ""
-
-		// setup mock
-		handler := http.NewServeMux()
-		handler.HandleFunc(listingFile, func(w http.ResponseWriter, r *http.Request) {
-			got = r.Header.Get("User-Agent")
-			w.WriteHeader(http.StatusOK)
-			_, _ = w.Write([]byte("1.0.0"))
-		})
-		mockSrv := httptest.NewServer(handler)
-		defer mockSrv.Close()
-
-		dbOptions := *options.DefaultDatabaseCommand(clio.Identification{
-			Name:    "the-app",
-			Version: "v3.2.1",
-		})
-		dbOptions.DB.RequireUpdateCheck = true
-		dbOptions.DB.UpdateURL = mockSrv.URL + listingFile
-
-		_ = legacyDBList(dbListOptions{
-			Output:          "",
-			DatabaseCommand: dbOptions,
-		})
-
-		if got != "the-app v3.2.1" {
-			t.Errorf("expected User-Agent header to match, got: %v", got)
-		}
-	})
-
->>>>>>> d1e9ed07
 	t.Run("new", func(t *testing.T) {
 		listingFile := "/latest.json"
 
@@ -87,15 +52,9 @@
 		dbOptions.DB.RequireUpdateCheck = true
 		dbOptions.DB.UpdateURL = mockSrv.URL + listingFile
 
-<<<<<<< HEAD
 		err := runDBList(dbListOptions{
-			Output:    textOutputFormat,
-			DBOptions: dbOptions,
-=======
-		err := newDBList(dbListOptions{
 			Output:          textOutputFormat,
 			DatabaseCommand: dbOptions,
->>>>>>> d1e9ed07
 		})
 		require.NoError(t, err)
 
