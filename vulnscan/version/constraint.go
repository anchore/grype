package version

import (
	"fmt"
)

type Constraint interface {
	fmt.Stringer
	Satisfied(*Version) (bool, error)
}

func GetConstraint(constStr string, format Format) (Constraint, error) {
	switch format {
	case SemanticFormat:
		return newSemanticConstraint(constStr)
<<<<<<< HEAD
	case DpkgFormat:
		return newDpkgConstraint(constStr)
=======
	case DebFormat:
		return newDebConstraint(constStr)
	case RpmFormat:
		return newRpmConstraint(constStr)
>>>>>>> 12aeee3b
	case UnknownFormat:
		return newFuzzyConstraint(constStr)
	}
	return nil, fmt.Errorf("could not find constraint for given format: %s", format)
}

<<<<<<< HEAD
// MustGetConstraint is meant for testing only, do not use within the library
=======
>>>>>>> 12aeee3b
func MustGetConstraint(constStr string, format Format) Constraint {
	constraint, err := GetConstraint(constStr, format)
	if err != nil {
		panic(err)
	}
	return constraint
}<|MERGE_RESOLUTION|>--- conflicted
+++ resolved
@@ -13,25 +13,17 @@
 	switch format {
 	case SemanticFormat:
 		return newSemanticConstraint(constStr)
-<<<<<<< HEAD
-	case DpkgFormat:
-		return newDpkgConstraint(constStr)
-=======
 	case DebFormat:
 		return newDebConstraint(constStr)
 	case RpmFormat:
 		return newRpmConstraint(constStr)
->>>>>>> 12aeee3b
 	case UnknownFormat:
 		return newFuzzyConstraint(constStr)
 	}
 	return nil, fmt.Errorf("could not find constraint for given format: %s", format)
 }
 
-<<<<<<< HEAD
 // MustGetConstraint is meant for testing only, do not use within the library
-=======
->>>>>>> 12aeee3b
 func MustGetConstraint(constStr string, format Format) Constraint {
 	constraint, err := GetConstraint(constStr, format)
 	if err != nil {
