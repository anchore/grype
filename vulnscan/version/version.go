package version

import (
	"fmt"

	hashiVer "github.com/anchore/go-version"
	"github.com/anchore/imgbom/imgbom/pkg"
	"github.com/anchore/vulnscan/vulnscan/cpe"
	deb "github.com/knqyf263/go-deb-version"
)

type Version struct {
	Raw    string
	Format Format
	rich   rich
}

type rich struct {
<<<<<<< HEAD
	semVer  *hashiVer.Version
	dpkgVer *deb.Version
	cpeVers []cpe.CPE
=======
	semVer *hashiVer.Version
	debVer *deb.Version
	rpmVer *rpmVersion
>>>>>>> 12aeee3b
}

func NewVersion(raw string, format Format) (*Version, error) {
	version := &Version{
		Raw:    raw,
		Format: format,
	}

	err := version.populate()
	if err != nil {
		return nil, err
	}

	return version, nil
}

func NewVersionFromPkg(p *pkg.Package) (*Version, error) {
	ver, err := NewVersion(p.Version, FormatFromPkgType(p.Type))
	if err != nil {
		return nil, err
	}
	cpes, err := cpe.Generate(p)
	if err != nil {
		return nil, err
	}

	ver.rich.cpeVers = cpes
	return ver, nil
}

func (v *Version) populate() error {
	switch v.Format {
	case SemanticFormat:
		ver, err := newSemanticVersion(v.Raw)
		v.rich.semVer = ver
		return err
	case DebFormat:
		ver, err := newDebVersion(v.Raw)
		v.rich.debVer = ver
		return err
<<<<<<< HEAD
=======
	case RpmFormat:
		ver, err := newRpmVersion(v.Raw)
		v.rich.rpmVer = &ver
		return err
>>>>>>> 12aeee3b
	case UnknownFormat:
		// use the raw string + fuzzy constraint
		return nil
	}
	return fmt.Errorf("no rich version populated (format=%s)", v.Format)
}

func (v Version) CPEs() []cpe.CPE {
	return v.rich.cpeVers
}

func (v Version) String() string {
	return fmt.Sprintf("%s (%s)", v.Raw, v.Format)
}<|MERGE_RESOLUTION|>--- conflicted
+++ resolved
@@ -16,15 +16,10 @@
 }
 
 type rich struct {
-<<<<<<< HEAD
+	cpeVers []cpe.CPE
 	semVer  *hashiVer.Version
-	dpkgVer *deb.Version
-	cpeVers []cpe.CPE
-=======
-	semVer *hashiVer.Version
-	debVer *deb.Version
-	rpmVer *rpmVersion
->>>>>>> 12aeee3b
+	debVer  *deb.Version
+	rpmVer  *rpmVersion
 }
 
 func NewVersion(raw string, format Format) (*Version, error) {
@@ -65,13 +60,10 @@
 		ver, err := newDebVersion(v.Raw)
 		v.rich.debVer = ver
 		return err
-<<<<<<< HEAD
-=======
 	case RpmFormat:
 		ver, err := newRpmVersion(v.Raw)
 		v.rich.rpmVer = &ver
 		return err
->>>>>>> 12aeee3b
 	case UnknownFormat:
 		// use the raw string + fuzzy constraint
 		return nil
