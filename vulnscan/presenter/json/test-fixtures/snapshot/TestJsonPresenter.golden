<<<<<<< HEAD
[
 {
  "cve": "CVE-1999-0001",
  "found-by": {
   "matcher": "",
   "search-key": ""
  },
  "package": {
   "name": "package-1",
   "version": "1.0.1"
  }
 },
 {
  "cve": "CVE-1999-0002",
  "found-by": {
   "matcher": "",
   "search-key": ""
  },
  "package": {
   "name": "package-1",
   "version": "1.0.1"
  }
 }
]
=======
[{"cve":"CVE-1999-0001","package":{"name":"package-1","version":"1.0.1","type":"deb"}},{"cve":"CVE-1999-0002","package":{"name":"package-1","version":"1.0.1","type":"deb"}}]
>>>>>>> 12aeee3b
<|MERGE_RESOLUTION|>--- conflicted
+++ resolved
@@ -1,4 +1,3 @@
-<<<<<<< HEAD
 [
  {
   "cve": "CVE-1999-0001",
@@ -8,7 +7,8 @@
   },
   "package": {
    "name": "package-1",
-   "version": "1.0.1"
+   "version": "1.0.1",
+   "type": "deb"
   }
  },
  {
@@ -19,10 +19,8 @@
   },
   "package": {
    "name": "package-1",
-   "version": "1.0.1"
+   "version": "1.0.1",
+   "type": "deb"
   }
  }
-]
-=======
-[{"cve":"CVE-1999-0001","package":{"name":"package-1","version":"1.0.1","type":"deb"}},{"cve":"CVE-1999-0002","package":{"name":"package-1","version":"1.0.1","type":"deb"}}]
->>>>>>> 12aeee3b
+]