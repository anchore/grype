module github.com/anchore/grype

<<<<<<< HEAD
go 1.21.0

toolchain go1.21.1
=======
go 1.21.1
>>>>>>> 13bae4b4

require (
	github.com/CycloneDX/cyclonedx-go v0.7.1
	github.com/Masterminds/sprig/v3 v3.2.3
	github.com/acarl005/stripansi v0.0.0-20180116102854-5a71ef0e047d
	github.com/adrg/xdg v0.4.0
	github.com/anchore/bubbly v0.0.0-20230801194016-acdb4981b461
	github.com/anchore/clio v0.0.0-20230823172630-c42d666061af
	github.com/anchore/go-logger v0.0.0-20230725134548-c21dafa1ec5a
	github.com/anchore/go-testutils v0.0.0-20200925183923-d5f45b0d3c04
	github.com/anchore/go-version v1.2.2-0.20210903204242-51efa5b487c4
	github.com/anchore/packageurl-go v0.1.1-0.20230104203445-02e0a6721501
	github.com/anchore/sqlite v1.4.6-0.20220607210448-bcc6ee5c4963
	github.com/anchore/stereoscope v0.0.0-20230829142608-334c2222e137
	github.com/anchore/syft v0.89.0
	github.com/bmatcuk/doublestar/v2 v2.0.4
	github.com/charmbracelet/bubbletea v0.24.2
	github.com/charmbracelet/lipgloss v0.8.0
	github.com/docker/docker v24.0.6+incompatible
	github.com/dustin/go-humanize v1.0.1
	github.com/facebookincubator/nvdtools v0.1.5
	github.com/gabriel-vasile/mimetype v1.4.2
	github.com/gkampitakis/go-snaps v0.4.10
	github.com/go-test/deep v1.1.0
	github.com/google/go-cmp v0.5.9
	github.com/google/uuid v1.3.1
	github.com/gookit/color v1.5.4
	github.com/hako/durafmt v0.0.0-20210608085754-5c1018a4e16b
	github.com/hashicorp/go-cleanhttp v0.5.2
	github.com/hashicorp/go-getter v1.7.2
	github.com/hashicorp/go-multierror v1.1.1
	github.com/hashicorp/go-version v1.6.0
	github.com/knqyf263/go-apk-version v0.0.0-20200609155635-041fdbb8563f
	github.com/knqyf263/go-deb-version v0.0.0-20190517075300-09fca494f03d
	github.com/mholt/archiver/v3 v3.5.1
	github.com/mitchellh/go-homedir v1.1.0
	github.com/mitchellh/hashstructure/v2 v2.0.2
	github.com/mitchellh/mapstructure v1.5.0
	github.com/olekukonko/tablewriter v0.0.5
	github.com/owenrumney/go-sarif v1.1.1
	github.com/pkg/profile v1.7.0 // indirect
	// pinned to pull in 386 arch fix: https://github.com/scylladb/go-set/commit/cc7b2070d91ebf40d233207b633e28f5bd8f03a5
	github.com/scylladb/go-set v1.0.3-0.20200225121959-cc7b2070d91e
	github.com/sergi/go-diff v1.3.1
	github.com/sirupsen/logrus v1.9.3
	github.com/spf13/afero v1.9.5
	github.com/spf13/cobra v1.7.0
	github.com/spf13/pflag v1.0.5 // indirect
	github.com/spf13/viper v1.16.0 // indirect
	github.com/stretchr/testify v1.8.4
	github.com/wagoodman/go-partybus v0.0.0-20230516145632-8ccac152c651
	github.com/wagoodman/go-presenter v0.0.0-20211015174752-f9c01afc824b
	github.com/wagoodman/go-progress v0.0.0-20230301185719-21920a456ad5
	github.com/x-cray/logrus-prefixed-formatter v0.5.2
	golang.org/x/term v0.12.0 // indirect
	gorm.io/gorm v1.23.10
)

require modernc.org/sqlite v1.25.0

require (
	cloud.google.com/go v0.110.0 // indirect
	cloud.google.com/go/compute v1.19.3 // indirect
	cloud.google.com/go/compute/metadata v0.2.3 // indirect
	cloud.google.com/go/iam v0.13.0 // indirect
	cloud.google.com/go/storage v1.28.1 // indirect
	dario.cat/mergo v1.0.0 // indirect
	github.com/DataDog/zstd v1.4.5 // indirect
	github.com/Masterminds/goutils v1.1.1 // indirect
	github.com/Masterminds/semver v1.5.0 // indirect
	github.com/Masterminds/semver/v3 v3.2.0 // indirect
	github.com/Microsoft/go-winio v0.6.1 // indirect
	github.com/ProtonMail/go-crypto v0.0.0-20230717121422-5aa5874ade95 // indirect
	github.com/acobaugh/osrelease v0.1.0 // indirect
	github.com/acomagu/bufpipe v1.0.4 // indirect
	github.com/anchore/fangs v0.0.0-20230818131516-2186b10924fe // indirect
	github.com/anchore/go-macholibre v0.0.0-20220308212642-53e6d0aaf6fb // indirect
	github.com/anchore/go-struct-converter v0.0.0-20221118182256-c68fdcfa2092 // indirect
	github.com/andybalholm/brotli v1.0.4 // indirect
	github.com/aquasecurity/go-pep440-version v0.0.0-20210121094942-22b2f8951d46 // indirect
	github.com/aquasecurity/go-version v0.0.0-20210121072130-637058cfe492 // indirect
	github.com/aws/aws-sdk-go v1.44.180 // indirect
	github.com/aymanbagabas/go-osc52/v2 v2.0.1 // indirect
	github.com/becheran/wildmatch-go v1.0.0 // indirect
	github.com/bgentry/go-netrc v0.0.0-20140422174119-9fd32a8b3d3d // indirect
	github.com/bmatcuk/doublestar/v4 v4.6.0 // indirect
	github.com/charmbracelet/bubbles v0.16.1 // indirect
	github.com/charmbracelet/harmonica v0.2.0 // indirect
	github.com/cloudflare/circl v1.3.3 // indirect
	github.com/containerd/console v1.0.4-0.20230313162750-1ae8d489ac81 // indirect
	github.com/containerd/containerd v1.7.0 // indirect
	github.com/containerd/stargz-snapshotter/estargz v0.14.3 // indirect
	github.com/davecgh/go-spew v1.1.1 // indirect
	github.com/deitch/magic v0.0.0-20230404182410-1ff89d7342da // indirect
	github.com/docker/cli v24.0.0+incompatible // indirect
	github.com/docker/distribution v2.8.2+incompatible // indirect
	github.com/docker/docker-credential-helpers v0.7.0 // indirect
	github.com/docker/go-connections v0.4.0 // indirect
	github.com/docker/go-units v0.5.0 // indirect
	github.com/dsnet/compress v0.0.2-0.20210315054119-f66993602bf5 // indirect
	github.com/edsrzf/mmap-go v1.1.0 // indirect
	github.com/emirpasic/gods v1.18.1 // indirect
	github.com/felixge/fgprof v0.9.3 // indirect
	github.com/fsnotify/fsnotify v1.6.0 // indirect
	github.com/github/go-spdx/v2 v2.1.2 // indirect
	github.com/gkampitakis/ciinfo v0.2.5 // indirect
	github.com/gkampitakis/go-diff v1.3.2 // indirect
	github.com/go-git/gcfg v1.5.1-0.20230307220236-3a3c6141e376 // indirect
	github.com/go-git/go-billy/v5 v5.4.1 // indirect
	github.com/go-git/go-git/v5 v5.8.1 // indirect
	github.com/go-restruct/restruct v1.2.0-alpha // indirect
	github.com/gogo/protobuf v1.3.2 // indirect
	github.com/golang/groupcache v0.0.0-20210331224755-41bb18bfe9da // indirect
	github.com/golang/protobuf v1.5.3 // indirect
	github.com/golang/snappy v0.0.4 // indirect
	github.com/google/go-containerregistry v0.16.1 // indirect
	github.com/google/licensecheck v0.3.1 // indirect
	github.com/google/pprof v0.0.0-20221118152302-e6195bd50e26 // indirect
	github.com/google/s2a-go v0.1.3 // indirect
	github.com/googleapis/enterprise-certificate-proxy v0.2.3 // indirect
	github.com/googleapis/gax-go/v2 v2.8.0 // indirect
	github.com/hashicorp/errwrap v1.1.0 // indirect
	github.com/hashicorp/go-safetemp v1.0.0 // indirect
	github.com/hashicorp/hcl v1.0.0 // indirect
	github.com/huandu/xstrings v1.3.3 // indirect
	github.com/iancoleman/strcase v0.3.0 // indirect
	github.com/imdario/mergo v0.3.15 // indirect
	github.com/inconshreveable/mousetrap v1.1.0 // indirect
	github.com/jbenet/go-context v0.0.0-20150711004518-d14ea06fba99 // indirect
	github.com/jinzhu/copier v0.4.0 // indirect
	github.com/jinzhu/inflection v1.0.0 // indirect
	github.com/jinzhu/now v1.1.5 // indirect
	github.com/jmespath/go-jmespath v0.4.0 // indirect
	github.com/kastenhq/goversion v0.0.0-20230811215019-93b2f8823953 // indirect
	github.com/kballard/go-shellquote v0.0.0-20180428030007-95032a82bc51 // indirect
	github.com/kevinburke/ssh_config v1.2.0 // indirect
	github.com/klauspost/compress v1.16.5 // indirect
	github.com/klauspost/pgzip v1.2.5 // indirect
	github.com/knqyf263/go-rpmdb v0.0.0-20230301153543-ba94b245509b // indirect
	github.com/kr/pretty v0.3.1 // indirect
	github.com/kr/text v0.2.0 // indirect
	github.com/logrusorgru/aurora v0.0.0-20200102142835-e9ef32dff381 // indirect
	github.com/lucasb-eyer/go-colorful v1.2.0 // indirect
	github.com/magiconair/properties v1.8.7 // indirect
	github.com/mattn/go-colorable v0.1.13 // indirect
	github.com/mattn/go-isatty v0.0.18 // indirect
	github.com/mattn/go-localereader v0.0.2-0.20220822084749-2491eb6c1c75 // indirect
	github.com/mattn/go-runewidth v0.0.14 // indirect
	github.com/mgutz/ansi v0.0.0-20200706080929-d51e80ef957d // indirect
	github.com/microsoft/go-rustaudit v0.0.0-20220730194248-4b17361d90a5 // indirect
	github.com/mitchellh/copystructure v1.2.0 // indirect
	github.com/mitchellh/go-testing-interface v1.14.1 // indirect
	github.com/mitchellh/reflectwalk v1.0.2 // indirect
	github.com/muesli/ansi v0.0.0-20211031195517-c9f0611b6c70 // indirect
	github.com/muesli/cancelreader v0.2.2 // indirect
	github.com/muesli/reflow v0.3.0 // indirect
	github.com/muesli/termenv v0.15.2 // indirect
	github.com/nwaples/rardecode v1.1.0 // indirect
	github.com/onsi/ginkgo v1.16.5 // indirect
	github.com/onsi/gomega v1.19.0 // indirect
	github.com/opencontainers/go-digest v1.0.0 // indirect
	github.com/opencontainers/image-spec v1.1.0-rc3 // indirect
	github.com/pborman/indent v1.2.1 // indirect
	github.com/pelletier/go-toml v1.9.5 // indirect
	github.com/pelletier/go-toml/v2 v2.0.8 // indirect
	github.com/pierrec/lz4/v4 v4.1.15 // indirect
	github.com/pjbgf/sha1cd v0.3.0 // indirect
	github.com/pkg/errors v0.9.1 // indirect
	github.com/pmezard/go-difflib v1.0.0 // indirect
	github.com/remyoudompheng/bigfft v0.0.0-20230129092748-24d4a6f8daec // indirect
	github.com/rivo/uniseg v0.2.0 // indirect
	github.com/rogpeppe/go-internal v1.11.0 // indirect
	github.com/saferwall/pe v1.4.4 // indirect
	github.com/saintfish/chardet v0.0.0-20230101081208-5e3ef4b5456d // indirect
	github.com/sassoftware/go-rpmutils v0.2.0 // indirect
	github.com/shopspring/decimal v1.2.0 // indirect
	github.com/skeema/knownhosts v1.2.0 // indirect
	github.com/spdx/tools-golang v0.5.3 // indirect
	github.com/spf13/cast v1.5.1 // indirect
	github.com/spf13/jwalterweatherman v1.1.0 // indirect
	github.com/subosito/gotenv v1.4.2 // indirect
	github.com/sylabs/sif/v2 v2.11.5 // indirect
	github.com/sylabs/squashfs v0.6.1 // indirect
	github.com/therootcompany/xz v1.0.1 // indirect
	github.com/tidwall/gjson v1.16.0 // indirect
	github.com/tidwall/match v1.1.1 // indirect
	github.com/tidwall/pretty v1.2.1 // indirect
	github.com/tidwall/sjson v1.2.5 // indirect
	github.com/ulikunitz/xz v0.5.10 // indirect
	github.com/vbatts/go-mtree v0.5.3 // indirect
	github.com/vbatts/tar-split v0.11.3 // indirect
	github.com/vifraa/gopom v1.0.0 // indirect
	github.com/xanzy/ssh-agent v0.3.3 // indirect
	github.com/xi2/xz v0.0.0-20171230120015-48954b6210f8 // indirect
	github.com/xo/terminfo v0.0.0-20210125001918-ca9a967f8778 // indirect
	github.com/zclconf/go-cty v1.10.0 // indirect
	go.mozilla.org/pkcs7 v0.0.0-20210826202110-33d05740a352 // indirect
	go.opencensus.io v0.24.0 // indirect
	go.uber.org/goleak v1.2.0 // indirect
	golang.org/x/crypto v0.12.0 // indirect
	golang.org/x/exp v0.0.0-20230202163644-54bba9f4231b // indirect
	golang.org/x/mod v0.12.0 // indirect
	golang.org/x/net v0.14.0 // indirect
	golang.org/x/oauth2 v0.8.0 // indirect
	golang.org/x/sync v0.2.0 // indirect
	golang.org/x/sys v0.12.0 // indirect
	golang.org/x/text v0.12.0 // indirect
	golang.org/x/time v0.2.0 // indirect
	golang.org/x/tools v0.9.1 // indirect
	golang.org/x/xerrors v0.0.0-20220907171357-04be3eba64a2 // indirect
	google.golang.org/api v0.122.0 // indirect
	google.golang.org/appengine v1.6.7 // indirect
	google.golang.org/genproto v0.0.0-20230410155749-daa745c078e1 // indirect
	google.golang.org/grpc v1.55.0 // indirect
	google.golang.org/protobuf v1.30.0 // indirect
	gopkg.in/ini.v1 v1.67.0 // indirect
	gopkg.in/warnings.v0 v0.1.2 // indirect
	gopkg.in/yaml.v3 v3.0.1 // indirect
	lukechampine.com/uint128 v1.3.0 // indirect
	modernc.org/cc/v3 v3.40.0 // indirect
	modernc.org/ccgo/v3 v3.16.13 // indirect
	modernc.org/libc v1.24.1 // indirect
	modernc.org/mathutil v1.5.0 // indirect
	modernc.org/memory v1.6.0 // indirect
	modernc.org/opt v0.1.3 // indirect
	modernc.org/strutil v1.1.3 // indirect
	modernc.org/token v1.1.0 // indirect
)<|MERGE_RESOLUTION|>--- conflicted
+++ resolved
@@ -1,12 +1,6 @@
 module github.com/anchore/grype
 
-<<<<<<< HEAD
-go 1.21.0
-
-toolchain go1.21.1
-=======
 go 1.21.1
->>>>>>> 13bae4b4
 
 require (
 	github.com/CycloneDX/cyclonedx-go v0.7.1
