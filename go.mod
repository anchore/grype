--- conflicted
+++ resolved
@@ -69,18 +69,6 @@
 )
 
 require (
-<<<<<<< HEAD
-	cloud.google.com/go v0.112.1 // indirect
-	cloud.google.com/go/compute v1.24.0 // indirect
-	cloud.google.com/go/compute/metadata v0.2.3 // indirect
-	cloud.google.com/go/iam v1.1.6 // indirect
-	cloud.google.com/go/storage v1.38.0 // indirect
-=======
-	github.com/invopop/jsonschema v0.7.0
-	golang.org/x/tools v0.23.0
-)
-
-require (
 	cel.dev/expr v0.16.1 // indirect
 	cloud.google.com/go v0.116.0 // indirect
 	cloud.google.com/go/auth v0.13.0 // indirect
@@ -89,7 +77,6 @@
 	cloud.google.com/go/iam v1.2.2 // indirect
 	cloud.google.com/go/monitoring v1.21.2 // indirect
 	cloud.google.com/go/storage v1.49.0 // indirect
->>>>>>> 5812bb83
 	dario.cat/mergo v1.0.1 // indirect
 	github.com/AdaLogics/go-fuzz-headers v0.0.0-20230811130428-ced1acdcaa24 // indirect
 	github.com/AdamKorcz/go-118-fuzz-build v0.0.0-20230306123547-8075edf89bb0 // indirect
