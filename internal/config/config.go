package config

import (
	"fmt"
	"path"
	"strings"

	"github.com/adrg/xdg"
	"github.com/anchore/imgbom/imgbom/scope"
	"github.com/anchore/vulnscan/internal"
	"github.com/anchore/vulnscan/vulnscan/db"
	"github.com/mitchellh/go-homedir"
	"github.com/spf13/viper"
	"go.uber.org/zap/zapcore"
)

type CliOnlyOptions struct {
	ConfigPath string
	Verbosity  int
}

type Application struct {
	ConfigPath string
	ScopeOpt   scope.Option
	Scope      string  `mapstructure:"scope"`
	Quiet      bool    `mapstructure:"quiet"`
	Log        Logging `mapstructure:"log"`
	CliOptions CliOnlyOptions
	Db         Database `mapstructure:"db"`
}

type Logging struct {
	Structured   bool `mapstructure:"structured"`
	LevelOpt     zapcore.Level
	Level        string `mapstructure:"level"`
	FileLocation string `mapstructure:"file"`
}

type Database struct {
	Dir             string `mapstructure:"cache-dir"`
	UpdateURL       string `mapstructure:"update-url"`
	UpdateOnStartup bool   `mapstructure:"update-on-startup"`
}

func (d Database) ToCuratorConfig() db.Config {
	return db.Config{
		DbDir:      d.Dir,
		ListingURL: d.UpdateURL,
	}
}

func setNonCliDefaultValues(v *viper.Viper) {
	v.SetDefault("log.level", "")
	v.SetDefault("log.file", "")
	v.SetDefault("log.structured", false)
	// e.g. ~/.cache/appname/db
	v.SetDefault("db.cache-dir", path.Join(xdg.CacheHome, internal.ApplicationName, "db"))
	// TODO: change me to the production URL before release
	v.SetDefault("db.update-url", "http://localhost:5000/listing.json")
<<<<<<< HEAD
=======
	// TODO: set this to true before release
>>>>>>> 3ed05138
	v.SetDefault("db.update-on-startup", false)
}

func LoadConfigFromFile(v *viper.Viper, cliOpts *CliOnlyOptions) (*Application, error) {
	// the user may not have a config, and this is OK, we can use the default config + default cobra cli values instead
	setNonCliDefaultValues(v)
	if cliOpts != nil {
		_ = readConfig(v, cliOpts.ConfigPath)
	} else {
		_ = readConfig(v, "")
	}

	config := &Application{
		CliOptions: *cliOpts,
	}
	err := v.Unmarshal(config)
	if err != nil {
		return nil, fmt.Errorf("unable to parse config: %w", err)
	}
	config.ConfigPath = v.ConfigFileUsed()

	err = config.Build()
	if err != nil {
		return nil, fmt.Errorf("invalid config: %w", err)
	}

	return config, nil
}

func (cfg *Application) Build() error {
	// set the scope
	scopeOption := scope.ParseOption(cfg.Scope)
	if scopeOption == scope.UnknownScope {
		return fmt.Errorf("bad --scope value '%s'", cfg.Scope)
	}
	cfg.ScopeOpt = scopeOption

	if cfg.Quiet {
		// TODO: this is bad: quiet option trumps all other logging options
		// we should be able to quiet the consol logging and leave file logging alone...
		// ... this will be an enhancement for later
		cfg.Log.LevelOpt = zapcore.PanicLevel
	} else {
		if cfg.Log.Level != "" {
			if cfg.CliOptions.Verbosity > 0 {
				return fmt.Errorf("cannot explicitly set log level (cfg file or env var) and use -v flag together")
			}

			// set the log level explicitly
			err := cfg.Log.LevelOpt.Set(cfg.Log.Level)
			if err != nil {
				return fmt.Errorf("bad log level value '%s': %+v", cfg.Log.Level, err)
			}
		} else {
			// set the log level implicitly
			switch v := cfg.CliOptions.Verbosity; {
			case v == 1:
				cfg.Log.LevelOpt = zapcore.InfoLevel
			case v >= 2:
				cfg.Log.LevelOpt = zapcore.DebugLevel
			default:
				cfg.Log.LevelOpt = zapcore.ErrorLevel
			}
		}
	}

	return nil
}

func readConfig(v *viper.Viper, configPath string) error {
	v.AutomaticEnv()
	v.SetEnvPrefix(internal.ApplicationName)
	// allow for nested options to be specified via environment variables
	// e.g. pod.context = APPNAME_POD_CONTEXT
	v.SetEnvKeyReplacer(strings.NewReplacer(".", "_"))

	// use explicitly the given user config
	if configPath != "" {
		v.SetConfigFile(configPath)
		if err := v.ReadInConfig(); err == nil {
			return nil
		}
		// don't fall through to other options if this fails
		return fmt.Errorf("unable to read config: %v", configPath)
	}

	// start searching for valid configs in order...

	// 1. look for .<appname>.yaml (in the current directory)
	v.AddConfigPath(".")
	v.SetConfigName(internal.ApplicationName)
	if err := v.ReadInConfig(); err == nil {
		return nil
	}

	// 2. look for .<appname>/config.yaml (in the current directory)
	v.AddConfigPath("." + internal.ApplicationName)
	v.SetConfigName("config")
	if err := v.ReadInConfig(); err == nil {
		return nil
	}

	// 3. look for ~/.<appname>.yaml
	home, err := homedir.Dir()
	if err == nil {
		v.AddConfigPath(home)
		v.SetConfigName("." + internal.ApplicationName)
		if err := v.ReadInConfig(); err == nil {
			return nil
		}
	}

	// 4. look for <appname>/config.yaml in xdg locations (starting with xdg home config dir, then moving upwards)
	v.AddConfigPath(path.Join(xdg.ConfigHome, internal.ApplicationName))
	for _, dir := range xdg.ConfigDirs {
		v.AddConfigPath(path.Join(dir, internal.ApplicationName))
	}
	v.SetConfigName("config")
	if err := v.ReadInConfig(); err == nil {
		return nil
	}

	return fmt.Errorf("application config not found")
}<|MERGE_RESOLUTION|>--- conflicted
+++ resolved
@@ -57,10 +57,7 @@
 	v.SetDefault("db.cache-dir", path.Join(xdg.CacheHome, internal.ApplicationName, "db"))
 	// TODO: change me to the production URL before release
 	v.SetDefault("db.update-url", "http://localhost:5000/listing.json")
-<<<<<<< HEAD
-=======
 	// TODO: set this to true before release
->>>>>>> 3ed05138
 	v.SetDefault("db.update-on-startup", false)
 }
 
