package config

import (
	"fmt"
	"path"
	"strings"

	"github.com/anchore/vulnscan/vulnscan/presenter"

	"github.com/adrg/xdg"
	"github.com/anchore/imgbom/imgbom/scope"
	"github.com/anchore/vulnscan/internal"
	"github.com/anchore/vulnscan/vulnscan/db"
	"github.com/mitchellh/go-homedir"
	"github.com/spf13/viper"
	"go.uber.org/zap/zapcore"
)

type CliOnlyOptions struct {
	ConfigPath string
	Verbosity  int
}

type Application struct {
<<<<<<< HEAD
	ConfigPath   string
	PresenterOpt presenter.Option
	Output       string `mapstructure:"output"`
	ScopeOpt     scope.Option
	Scope        string  `mapstructure:"scope"`
	Quiet        bool    `mapstructure:"quiet"`
	Log          Logging `mapstructure:"log"`
	CliOptions   CliOnlyOptions
	Db           Database    `mapstructure:"db"`
	Dev          Development `mapstructure:"dev"`
=======
	ConfigPath        string
	ScopeOpt          scope.Option
	Scope             string  `mapstructure:"scope"`
	Quiet             bool    `mapstructure:"quiet"`
	Log               Logging `mapstructure:"log"`
	CliOptions        CliOnlyOptions
	Db                Database    `mapstructure:"db"`
	Dev               Development `mapstructure:"dev"`
	CheckForAppUpdate bool        `mapstructure:"check-for-app-update"`
>>>>>>> 66453e65
}

type Logging struct {
	Structured   bool `mapstructure:"structured"`
	LevelOpt     zapcore.Level
	Level        string `mapstructure:"level"`
	FileLocation string `mapstructure:"file"`
}

type Database struct {
	Dir        string `mapstructure:"cache-dir"`
	UpdateURL  string `mapstructure:"update-url"`
	AutoUpdate bool   `mapstructure:"auto-update"`
}

type Development struct {
	ProfileCPU bool `mapstructure:"profile-cpu"`
}

func (d Database) ToCuratorConfig() db.Config {
	return db.Config{
		DbDir:      d.Dir,
		ListingURL: d.UpdateURL,
	}
}

func setNonCliDefaultValues(v *viper.Viper) {
	v.SetDefault("log.level", "")
	v.SetDefault("log.file", "")
	v.SetDefault("log.structured", false)
	// e.g. ~/.cache/appname/db
	v.SetDefault("db.cache-dir", path.Join(xdg.CacheHome, internal.ApplicationName, "db"))
	// TODO: change me to the production URL before release
	v.SetDefault("db.update-url", "http://localhost:5000/listing.json")
	// TODO: set this to true before release
	v.SetDefault("db.auto-update", false)
	v.SetDefault("dev.profile-cpu", false)
	v.SetDefault("check-for-app-update", true)
}

func LoadConfigFromFile(v *viper.Viper, cliOpts *CliOnlyOptions) (*Application, error) {
	// the user may not have a config, and this is OK, we can use the default config + default cobra cli values instead
	setNonCliDefaultValues(v)
	if cliOpts != nil {
		_ = readConfig(v, cliOpts.ConfigPath)
	} else {
		_ = readConfig(v, "")
	}

	config := &Application{
		CliOptions: *cliOpts,
	}
	err := v.Unmarshal(config)
	if err != nil {
		return nil, fmt.Errorf("unable to parse config: %w", err)
	}
	config.ConfigPath = v.ConfigFileUsed()

	err = config.Build()
	if err != nil {
		return nil, fmt.Errorf("invalid config: %w", err)
	}

	return config, nil
}

func (cfg *Application) Build() error {
	// set the presenter
	presenterOption := presenter.ParseOption(cfg.Output)
	if presenterOption == presenter.UnknownPresenter {
		return fmt.Errorf("bad --output value '%s'", cfg.Output)
	}
	cfg.PresenterOpt = presenterOption

	// set the scope
	scopeOption := scope.ParseOption(cfg.Scope)
	if scopeOption == scope.UnknownScope {
		return fmt.Errorf("bad --scope value '%s'", cfg.Scope)
	}
	cfg.ScopeOpt = scopeOption

	if cfg.Quiet {
		// TODO: this is bad: quiet option trumps all other logging options
		// we should be able to quiet the console logging and leave file logging alone...
		// ... this will be an enhancement for later
		cfg.Log.LevelOpt = zapcore.PanicLevel
	} else {
		if cfg.Log.Level != "" {
			if cfg.CliOptions.Verbosity > 0 {
				return fmt.Errorf("cannot explicitly set log level (cfg file or env var) and use -v flag together")
			}

			// set the log level explicitly
			err := cfg.Log.LevelOpt.Set(cfg.Log.Level)
			if err != nil {
				return fmt.Errorf("bad log level value '%s': %+v", cfg.Log.Level, err)
			}
		} else {
			// set the log level implicitly
			switch v := cfg.CliOptions.Verbosity; {
			case v == 1:
				cfg.Log.LevelOpt = zapcore.InfoLevel
			case v >= 2:
				cfg.Log.LevelOpt = zapcore.DebugLevel
			default:
				cfg.Log.LevelOpt = zapcore.ErrorLevel
			}
		}
	}

	return nil
}

func readConfig(v *viper.Viper, configPath string) error {
	v.AutomaticEnv()
	v.SetEnvPrefix(internal.ApplicationName)
	// allow for nested options to be specified via environment variables
	// e.g. pod.context = APPNAME_POD_CONTEXT
	v.SetEnvKeyReplacer(strings.NewReplacer(".", "_", "-", "_"))

	// use explicitly the given user config
	if configPath != "" {
		v.SetConfigFile(configPath)
		if err := v.ReadInConfig(); err == nil {
			return nil
		}
		// don't fall through to other options if this fails
		return fmt.Errorf("unable to read config: %v", configPath)
	}

	// start searching for valid configs in order...

	// 1. look for .<appname>.yaml (in the current directory)
	v.AddConfigPath(".")
	v.SetConfigName(internal.ApplicationName)
	if err := v.ReadInConfig(); err == nil {
		return nil
	}

	// 2. look for .<appname>/config.yaml (in the current directory)
	v.AddConfigPath("." + internal.ApplicationName)
	v.SetConfigName("config")
	if err := v.ReadInConfig(); err == nil {
		return nil
	}

	// 3. look for ~/.<appname>.yaml
	home, err := homedir.Dir()
	if err == nil {
		v.AddConfigPath(home)
		v.SetConfigName("." + internal.ApplicationName)
		if err := v.ReadInConfig(); err == nil {
			return nil
		}
	}

	// 4. look for <appname>/config.yaml in xdg locations (starting with xdg home config dir, then moving upwards)
	v.AddConfigPath(path.Join(xdg.ConfigHome, internal.ApplicationName))
	for _, dir := range xdg.ConfigDirs {
		v.AddConfigPath(path.Join(dir, internal.ApplicationName))
	}
	v.SetConfigName("config")
	if err := v.ReadInConfig(); err == nil {
		return nil
	}

	return fmt.Errorf("application config not found")
}<|MERGE_RESOLUTION|>--- conflicted
+++ resolved
@@ -22,19 +22,9 @@
 }
 
 type Application struct {
-<<<<<<< HEAD
-	ConfigPath   string
-	PresenterOpt presenter.Option
-	Output       string `mapstructure:"output"`
-	ScopeOpt     scope.Option
-	Scope        string  `mapstructure:"scope"`
-	Quiet        bool    `mapstructure:"quiet"`
-	Log          Logging `mapstructure:"log"`
-	CliOptions   CliOnlyOptions
-	Db           Database    `mapstructure:"db"`
-	Dev          Development `mapstructure:"dev"`
-=======
 	ConfigPath        string
+	PresenterOpt      presenter.Option
+	Output            string `mapstructure:"output"`
 	ScopeOpt          scope.Option
 	Scope             string  `mapstructure:"scope"`
 	Quiet             bool    `mapstructure:"quiet"`
@@ -43,7 +33,6 @@
 	Db                Database    `mapstructure:"db"`
 	Dev               Development `mapstructure:"dev"`
 	CheckForAppUpdate bool        `mapstructure:"check-for-app-update"`
->>>>>>> 66453e65
 }
 
 type Logging struct {
