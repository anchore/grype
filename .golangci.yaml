--- conflicted
+++ resolved
@@ -1,12 +1,3 @@
-<<<<<<< HEAD
-linters-settings:
-  funlen:
-    lines: 70
-    statements: 50
-  dupl:
-    threshold: 175
-=======
->>>>>>> 12aeee3b
 linters:
   # inverted configuration with `enable-all` and `disable` is not scalable during updates of golangci-lint
   disable-all: true
