--- conflicted
+++ resolved
@@ -70,30 +70,8 @@
 					},
 				},
 			},
-<<<<<<< HEAD
-			"gentoo:distro:gentoo:portage": {
-				"app-containers/skopeo": []grypeDB.Vulnerability{
-					{
-						ID:                "CVE-gentoo-skopeo",
-						VersionConstraint: "< 1.6.0",
-=======
-			"github:language:go": {
-				"github.com/anchore/coverage": []grypeDB.Vulnerability{
-					{
-						ID:                "CVE-coverage-main-module-vuln",
-						VersionConstraint: "< 1.4.0",
-						VersionFormat:     "unknown",
-					},
-				},
-				"github.com/google/uuid": []grypeDB.Vulnerability{
-					{
-						ID:                "CVE-uuid-vuln",
-						VersionConstraint: "< 1.4.0",
->>>>>>> addbd07b
-						VersionFormat:     "unknown",
-					},
-				},
-			},
+      "gentoo:distro:gentoo:portage": {},
+			"github:language:go": {},
 			"github:language:javascript": {
 				"npm": []grypeDB.Vulnerability{
 					{
