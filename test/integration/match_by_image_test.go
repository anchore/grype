package integration

import (
	"context"
	"sort"
	"strings"
	"testing"

	"github.com/google/go-cmp/cmp"
	"github.com/google/go-cmp/cmp/cmpopts"
	"github.com/stretchr/testify/require"

	"github.com/anchore/grype/grype"
	"github.com/anchore/grype/grype/distro"
	"github.com/anchore/grype/grype/match"
	"github.com/anchore/grype/grype/matcher"
	"github.com/anchore/grype/grype/matcher/dotnet"
	"github.com/anchore/grype/grype/matcher/golang"
	"github.com/anchore/grype/grype/matcher/java"
	"github.com/anchore/grype/grype/matcher/javascript"
	"github.com/anchore/grype/grype/matcher/python"
	"github.com/anchore/grype/grype/matcher/ruby"
	"github.com/anchore/grype/grype/matcher/rust"
	"github.com/anchore/grype/grype/matcher/stock"
	"github.com/anchore/grype/grype/pkg"
	"github.com/anchore/grype/grype/search"
	"github.com/anchore/grype/grype/vex"
	vexStatus "github.com/anchore/grype/grype/vex/status"
	"github.com/anchore/grype/grype/vulnerability"
	"github.com/anchore/grype/internal/stringutil"
	"github.com/anchore/stereoscope/pkg/imagetest"
	"github.com/anchore/syft/syft"
	"github.com/anchore/syft/syft/cataloging/pkgcataloging"
	"github.com/anchore/syft/syft/cpe"
	syftPkg "github.com/anchore/syft/syft/pkg"
	"github.com/anchore/syft/syft/source"
)

func addAlpineMatches(t *testing.T, theSource source.Source, catalog *syftPkg.Collection, provider vulnerability.Provider, theResult *match.Matches) {
	packages := catalog.PackagesByPath("/lib/apk/db/installed")
	if len(packages) != 3 {
		t.Logf("Alpine Packages: %+v", packages)
		t.Fatalf("problem with upstream syft cataloger (alpine)")
	}
	thePkg := pkg.New(packages[0])
	vulns, err := provider.FindVulnerabilities(byNamespace("alpine:distro:alpine:3.12"), search.ByPackageName(thePkg.Name))
	require.NoError(t, err)
	require.NotEmpty(t, vulns)
	vulnObj := vulns[0]

	theResult.Add(match.Match{
		// note: we are matching on the secdb record, not NVD primarily

		Vulnerability: vulnObj,
		Package:       thePkg,
		Details: []match.Detail{
			{
<<<<<<< HEAD
				// note: the input pURL has an upstream reference (redundant)
				Type: match.ExactIndirectMatch,
				SearchedBy: map[string]any{
					"distro": map[string]string{
						"type":    "alpine",
						"version": "3.12.0",
=======
				Type:       match.ExactDirectMatch,
				Confidence: 1.0,
				SearchedBy: match.DistroParameters{
					Distro: match.DistroIdentification{
						Type:    "alpine",
						Version: "3.12.0",
>>>>>>> a9fb8f18
					},
					Namespace: "alpine:distro:alpine:3.12",
					Package: match.PackageParameter{
						Name:    "libvncserver",
						Version: "0.9.9",
					},
				},
<<<<<<< HEAD
				Found: map[string]any{
					"versionConstraint": "< 0.9.10 (unknown)",
					"vulnerabilityID":   "CVE-2024-0000",
=======
				Found: match.DistroResult{
					VersionConstraint: "< 0.9.10 (unknown)",
					VulnerabilityID:   vulnObj.ID,
>>>>>>> a9fb8f18
				},
				Matcher: match.ApkMatcher,
			},
			{
				// note: the input pURL has an upstream reference (redundant)
				Type: match.ExactIndirectMatch,
				SearchedBy: match.DistroParameters{
					Distro: match.DistroIdentification{
						Type:    "alpine",
						Version: "3.12.0",
					},
					Namespace: "alpine:distro:alpine:3.12",
					Package: match.PackageParameter{
						Name:    "libvncserver",
						Version: "0.9.9",
					},
				},
				Found: match.DistroResult{
					VersionConstraint: "< 0.9.10 (unknown)",
					VulnerabilityID:   "CVE-alpine-libvncserver",
				},
				Matcher:    match.ApkMatcher,
				Confidence: 1,
			},
		},
	})
}

func addJavascriptMatches(t *testing.T, theSource source.Source, catalog *syftPkg.Collection, provider vulnerability.Provider, theResult *match.Matches) {
	packages := catalog.PackagesByPath("/javascript/pkg-json/package.json")
	if len(packages) != 1 {
		t.Logf("Javascript Packages: %+v", packages)
		t.Fatalf("problem with upstream syft cataloger (javascript)")
	}
	thePkg := pkg.New(packages[0])
	vulns, err := provider.FindVulnerabilities(byNamespace("github:language:javascript"), search.ByPackageName(thePkg.Name))
	require.NoError(t, err)
	require.NotEmpty(t, vulns)
	vulnObj := vulns[0]

	theResult.Add(match.Match{
		Vulnerability: vulnObj,
		Package:       thePkg,
		Details: []match.Detail{
			{
				Type:       match.ExactDirectMatch,
				Confidence: 1.0,
				SearchedBy: match.EcosystemParameters{
					Language:  "javascript",
					Namespace: "github:language:javascript",
					Package: match.PackageParameter{
						Name:    thePkg.Name,
						Version: thePkg.Version,
					},
				},
				Found: match.EcosystemResult{
					VersionConstraint: "> 5, < 7.2.1 (unknown)",
					VulnerabilityID:   vulnObj.ID,
				},
				Matcher: match.JavascriptMatcher,
			},
		},
	})
}

func addPythonMatches(t *testing.T, theSource source.Source, catalog *syftPkg.Collection, provider vulnerability.Provider, theResult *match.Matches) {
	packages := catalog.PackagesByPath("/python/dist-info/METADATA")
	if len(packages) != 1 {
		for _, p := range packages {
			t.Logf("Python Package: %s %+v", p.ID(), p)
		}

		t.Fatalf("problem with upstream syft cataloger (python)")
	}
	thePkg := pkg.New(packages[0])
	vulns, err := provider.FindVulnerabilities(byNamespace("github:language:python"), search.ByPackageName(strings.ToLower(thePkg.Name)))
	require.NoError(t, err)
	require.NotEmpty(t, vulns)
	vulnObj := vulns[0]

	theResult.Add(match.Match{
		Vulnerability: vulnObj,
		Package:       thePkg,
		Details: []match.Detail{
			{
				Type:       match.ExactDirectMatch,
				Confidence: 1.0,
				SearchedBy: match.EcosystemParameters{
					Language:  "python",
					Namespace: "github:language:python",
					Package: match.PackageParameter{
						Name:    thePkg.Name,
						Version: thePkg.Version,
					},
				},
				Found: match.EcosystemResult{
					VersionConstraint: "< 2.6.2 (python)",
					VulnerabilityID:   vulnObj.ID,
				},
				Matcher: match.PythonMatcher,
			},
		},
	})
}

func addDotnetMatches(t *testing.T, theSource source.Source, catalog *syftPkg.Collection, provider vulnerability.Provider, theResult *match.Matches) {
	packages := catalog.PackagesByPath("/dotnet/TestLibrary.deps.json")
	// 55caef8df7ac822e Pkg(name="TestLibrary" version="1.0.0" type="dotnet" id="55caef8df7ac822e")
	// 0012329cdebba0ea Pkg(name="AWSSDK.Core" version="3.7.10.6" type="dotnet" id="0012329cdebba0ea")
	// 07ec6fb2adb2cf8f Pkg(name="Microsoft.Extensions.DependencyInjection.Abstractions" version="6.0.0" type="dotnet" id="07ec6fb2adb2cf8f")
	// ff03e77b91acca32 Pkg(name="Microsoft.Extensions.DependencyInjection" version="6.0.0" type="dotnet" id="ff03e77b91acca32")
	// a1ea42c8f064083e Pkg(name="Microsoft.Extensions.Logging.Abstractions" version="6.0.0" type="dotnet" id="a1ea42c8f064083e")
	// aaef85a2649e5d15 Pkg(name="Microsoft.Extensions.Logging" version="6.0.0" type="dotnet" id="aaef85a2649e5d15")
	// 4af0fb6a81ba0423 Pkg(name="Microsoft.Extensions.Options" version="6.0.0" type="dotnet" id="4af0fb6a81ba0423")
	// cb41a8aefdf40c3a Pkg(name="Microsoft.Extensions.Primitives" version="6.0.0" type="dotnet" id="cb41a8aefdf40c3a")
	// 5ee80fba9caa3ab3 Pkg(name="Newtonsoft.Json" version="13.0.1" type="dotnet" id="5ee80fba9caa3ab3")
	// df4b5dc73acd1f36 Pkg(name="Serilog.Sinks.Console" version="4.0.1" type="dotnet" id="df4b5dc73acd1f36")
	// 023b9ba74c5c5ef5 Pkg(name="Serilog" version="2.10.0" type="dotnet" id="023b9ba74c5c5ef5")
	// 430e4d4304a3ff55 Pkg(name="System.Diagnostics.DiagnosticSource" version="6.0.0" type="dotnet" id="430e4d4304a3ff55")
	// 42021023d8f87661 Pkg(name="System.Runtime.CompilerServices.Unsafe" version="6.0.0" type="dotnet" id="42021023d8f87661")
	// 2bb01d8c22df1e95 Pkg(name="TestCommon" version="1.0.0" type="dotnet" id="2bb01d8c22df1e95")
	if len(packages) != 14 {
		for _, p := range packages {
			t.Logf("Dotnet Package: %s %+v", p.ID(), p)
		}

		t.Fatalf("problem with upstream syft cataloger (dotnet)")
	}
	thePkg := pkg.New(packages[1])
	vulns, err := provider.FindVulnerabilities(byNamespace("github:language:dotnet"), search.ByPackageName(strings.ToLower(thePkg.Name)))
	require.NoError(t, err)
	require.NotEmpty(t, vulns)
	vulnObj := vulns[0]

	theResult.Add(match.Match{
		Vulnerability: vulnObj,
		Package:       thePkg,
		Details: []match.Detail{
			{
				Type:       match.ExactDirectMatch,
				Confidence: 1.0,
				SearchedBy: match.EcosystemParameters{
					Language:  "dotnet",
					Namespace: "github:language:dotnet",
					Package: match.PackageParameter{
						Name:    thePkg.Name,
						Version: thePkg.Version,
					},
				},
				Found: match.EcosystemResult{
					VersionConstraint: ">= 3.7.0.0, < 3.7.12.0 (unknown)",
					VulnerabilityID:   vulnObj.ID,
				},
				Matcher: match.DotnetMatcher,
			},
		},
	})
}

func addRubyMatches(t *testing.T, theSource source.Source, catalog *syftPkg.Collection, provider vulnerability.Provider, theResult *match.Matches) {
	packages := catalog.PackagesByPath("/ruby/specifications/bundler.gemspec")
	if len(packages) != 1 {
		t.Logf("Ruby Packages: %+v", packages)
		t.Fatalf("problem with upstream syft cataloger (ruby)")
	}
	thePkg := pkg.New(packages[0])
	vulns, err := provider.FindVulnerabilities(byNamespace("github:language:ruby"), search.ByPackageName(thePkg.Name))
	require.NoError(t, err)
	require.NotEmpty(t, vulns)
	vulnObj := vulns[0]

	theResult.Add(match.Match{
		Vulnerability: vulnObj,
		Package:       thePkg,
		Details: []match.Detail{
			{
				Type:       match.ExactDirectMatch,
				Confidence: 1.0,
				SearchedBy: match.EcosystemParameters{
					Language:  "ruby",
					Namespace: "github:language:ruby",
					Package: match.PackageParameter{
						Name:    thePkg.Name,
						Version: thePkg.Version,
					},
				},
				Found: match.EcosystemResult{
					VersionConstraint: "> 2.0.0, <= 2.1.4 (unknown)",
					VulnerabilityID:   vulnObj.ID,
				},
				Matcher: match.RubyGemMatcher,
			},
		},
	})
}

func addGolangMatches(t *testing.T, theSource source.Source, catalog *syftPkg.Collection, provider vulnerability.Provider, theResult *match.Matches) {
	modPackages := catalog.PackagesByPath("/golang/go.mod")
	if len(modPackages) != 1 {
		t.Logf("Golang Mod Packages: %+v", modPackages)
		t.Fatalf("problem with upstream syft cataloger (golang)")
	}

	binPackages := catalog.PackagesByPath("/go-app")
	// contains 2 package + a single stdlib package
	if len(binPackages) != 3 {
		t.Logf("Golang Bin Packages: %+v", binPackages)
		t.Fatalf("problem with upstream syft cataloger (golang)")
	}

	var packages []syftPkg.Package
	packages = append(packages, modPackages...)
	packages = append(packages, binPackages...)

	for _, p := range packages {
		// no vuln match supported for main module
		if p.Name == "github.com/anchore/coverage" {
			continue
		}

		if p.Name == "stdlib" {
			continue
		}

		thePkg := pkg.New(p)
		vulns, err := provider.FindVulnerabilities(byNamespace("github:language:go"), search.ByPackageName(thePkg.Name))
		require.NoError(t, err)
		require.NotEmpty(t, vulns)
		vulnObj := vulns[0]

		theResult.Add(match.Match{
			Vulnerability: vulnObj,
			Package:       thePkg,
			Details: []match.Detail{
				{
					Type:       match.ExactDirectMatch,
					Confidence: 1.0,
					SearchedBy: match.EcosystemParameters{
						Language:  "go",
						Namespace: "github:language:go",
						Package: match.PackageParameter{
							Name:    thePkg.Name,
							Version: thePkg.Version,
						},
					},
					Found: match.EcosystemResult{
						VersionConstraint: "< 1.4.0 (unknown)",
						VulnerabilityID:   vulnObj.ID,
					},
					Matcher: match.GoModuleMatcher,
				},
			},
		})

	}
}

func addJavaMatches(t *testing.T, theSource source.Source, catalog *syftPkg.Collection, provider vulnerability.Provider, theResult *match.Matches) {
	packages := make([]syftPkg.Package, 0)
	for p := range catalog.Enumerate(syftPkg.JavaPkg) {
		packages = append(packages, p)
	}
	if len(packages) != 2 { // 2, because there's a nested JAR inside the test fixture JAR
		t.Logf("Java Packages: %+v", packages)
		t.Fatalf("problem with upstream syft cataloger (java)")
	}
	theSyftPkg := packages[0]

	groupId := theSyftPkg.Metadata.(syftPkg.JavaArchive).PomProperties.GroupID
	lookup := groupId + ":" + theSyftPkg.Name

	thePkg := pkg.New(theSyftPkg)
	vulns, err := provider.FindVulnerabilities(byNamespace("github:language:java"), search.ByPackageName(lookup))
	require.NoError(t, err)
	require.NotEmpty(t, vulns)
	vulnObj := vulns[0]

	theResult.Add(match.Match{
		Vulnerability: vulnObj,
		Package:       thePkg,
		Details: []match.Detail{
			{
				Type:       match.ExactDirectMatch,
				Confidence: 1.0,
				SearchedBy: match.EcosystemParameters{
					Language:  "java",
					Namespace: "github:language:java",
					Package: match.PackageParameter{
						Name:    thePkg.Name,
						Version: thePkg.Version,
					},
				},
				Found: match.EcosystemResult{
					VersionConstraint: ">= 0.0.1, < 1.2.0 (unknown)",
					VulnerabilityID:   vulnObj.ID,
				},
				Matcher: match.JavaMatcher,
			},
		},
	})
}

func addDpkgMatches(t *testing.T, theSource source.Source, catalog *syftPkg.Collection, provider vulnerability.Provider, theResult *match.Matches) {
	packages := catalog.PackagesByPath("/var/lib/dpkg/status")
	if len(packages) != 1 {
		t.Logf("Dpkg Packages: %+v", packages)
		t.Fatalf("problem with upstream syft cataloger (dpkg)")
	}
	thePkg := pkg.New(packages[0])
	// NOTE: this is an indirect match, in typical debian style
	vulns, err := provider.FindVulnerabilities(byNamespace("debian:distro:debian:8"), search.ByPackageName(thePkg.Name+"-dev"))
	require.NoError(t, err)
	require.NotEmpty(t, vulns)
	vulnObj := vulns[0]

	theResult.Add(match.Match{
		Vulnerability: vulnObj,
		Package:       thePkg,
		Details: []match.Detail{
			{
				Type:       match.ExactIndirectMatch,
				Confidence: 1.0,
				SearchedBy: match.DistroParameters{
					Distro: match.DistroIdentification{
						Type:    "debian",
						Version: "8",
					},
					Namespace: "debian:distro:debian:8",
					Package: match.PackageParameter{
						Name:    "apt-dev",
						Version: "1.8.2",
					},
				},
				Found: match.DistroResult{
					VersionConstraint: "<= 1.8.2 (deb)",
					VulnerabilityID:   vulnObj.ID,
				},
				Matcher: match.DpkgMatcher,
			},
		},
	})
}

func addPortageMatches(t *testing.T, theSource source.Source, catalog *syftPkg.Collection, provider vulnerability.Provider, theResult *match.Matches) {
	packages := catalog.PackagesByPath("/var/db/pkg/app-containers/skopeo-1.5.1/CONTENTS")
	if len(packages) != 1 {
		t.Logf("Portage Packages: %+v", packages)
		t.Fatalf("problem with upstream syft cataloger (portage)")
	}
	thePkg := pkg.New(packages[0])
	vulns, err := provider.FindVulnerabilities(byNamespace("gentoo:distro:gentoo:2.8"), search.ByPackageName(thePkg.Name))
	require.NoError(t, err)
	require.NotEmpty(t, vulns)
	vulnObj := vulns[0]

	theResult.Add(match.Match{
		Vulnerability: vulnObj,
		Package:       thePkg,
		Details: []match.Detail{
			{
				Type:       match.ExactDirectMatch,
				Confidence: 1.0,
				SearchedBy: match.DistroParameters{
					Distro: match.DistroIdentification{
						Type:    "gentoo",
						Version: "2.8",
					},
					Namespace: "gentoo:distro:gentoo:2.8",
					Package: match.PackageParameter{
						Name:    "app-containers/skopeo",
						Version: "1.5.1",
					},
				},
				Found: match.DistroResult{
					VersionConstraint: "< 1.6.0 (unknown)",
					VulnerabilityID:   vulnObj.ID,
				},
				Matcher: match.PortageMatcher,
			},
		},
	})
}

func addRhelMatches(t *testing.T, theSource source.Source, catalog *syftPkg.Collection, provider vulnerability.Provider, theResult *match.Matches) {
	packages := catalog.PackagesByPath("/var/lib/rpm/Packages")
	if len(packages) != 1 {
		t.Logf("RPMDB Packages: %+v", packages)
		t.Fatalf("problem with upstream syft cataloger (RPMDB)")
	}
	thePkg := pkg.New(packages[0])
	vulns, err := provider.FindVulnerabilities(byNamespace("redhat:distro:redhat:8"), search.ByPackageName(thePkg.Name))
	require.NoError(t, err)
	require.NotEmpty(t, vulns)
	vulnObj := vulns[0]

	theResult.Add(match.Match{
		Vulnerability: vulnObj,
		Package:       thePkg,
		Details: []match.Detail{
			{
				Type:       match.ExactDirectMatch,
				Confidence: 1.0,
				SearchedBy: match.DistroParameters{
					Distro: match.DistroIdentification{
						Type:    "centos",
						Version: "8",
					},
					Namespace: "redhat:distro:redhat:8",
					Package: match.PackageParameter{
						Name:    "dive",
						Version: "0:0.9.2-1",
					},
				},
				Found: match.DistroResult{
					VersionConstraint: "<= 1.0.42 (rpm)",
					VulnerabilityID:   vulnObj.ID,
				},
				Matcher: match.RpmMatcher,
			},
		},
	})
}

func addSlesMatches(t *testing.T, theSource source.Source, catalog *syftPkg.Collection, provider vulnerability.Provider, theResult *match.Matches) {
	packages := catalog.PackagesByPath("/var/lib/rpm/Packages")
	if len(packages) != 1 {
		t.Logf("Sles Packages: %+v", packages)
		t.Fatalf("problem with upstream syft cataloger (RPMDB)")
	}
	thePkg := pkg.New(packages[0])

	vulns, err := provider.FindVulnerabilities(byNamespace("redhat:distro:redhat:8"), search.ByPackageName(thePkg.Name))
	require.NoError(t, err)
	require.NotEmpty(t, vulns)
	vulnObj := vulns[0]

	vulnObj.Namespace = "sles:distro:sles:12.5"
	theResult.Add(match.Match{
		Vulnerability: vulnObj,
		Package:       thePkg,
		Details: []match.Detail{
			{
				Type:       match.ExactDirectMatch,
				Confidence: 1.0,
				SearchedBy: match.DistroParameters{
					Distro: match.DistroIdentification{
						Type:    "sles",
						Version: "12.5",
					},
					Namespace: "sles:distro:sles:12.5",
					Package: match.PackageParameter{
						Name:    "dive",
						Version: "0:0.9.2-1",
					},
				},
				Found: match.DistroResult{
					VersionConstraint: "<= 1.0.42 (rpm)",
					VulnerabilityID:   vulnObj.ID,
				},
				Matcher: match.RpmMatcher,
			},
		},
	})
}

func addHaskellMatches(t *testing.T, theSource source.Source, catalog *syftPkg.Collection, provider vulnerability.Provider, theResult *match.Matches) {
	packages := catalog.PackagesByPath("/haskell/stack.yaml")
	if len(packages) < 1 {
		t.Logf("Haskell Packages: %+v", packages)
		t.Fatalf("problem with upstream syft cataloger (haskell)")
	}
	thePkg := pkg.New(packages[0])
	vulns, err := provider.FindVulnerabilities(byNamespace("github:language:haskell"), search.ByPackageName(strings.ToLower(thePkg.Name)))
	require.NoError(t, err)
	require.NotEmpty(t, vulns)
	vulnObj := vulns[0]

	theResult.Add(match.Match{
		Vulnerability: vulnObj,
		Package:       thePkg,
		Details: []match.Detail{
			{
				Type:       match.ExactDirectMatch,
				Confidence: 1.0,
				SearchedBy: match.EcosystemParameters{
					Language:  "haskell",
					Namespace: "github:language:haskell",
					Package: match.PackageParameter{
						Name:    thePkg.Name,
						Version: thePkg.Version,
					},
				},
				Found: match.EcosystemResult{
					VersionConstraint: "< 0.9.0 (unknown)",
					VulnerabilityID:   "CVE-haskell-sample",
				},
				Matcher: match.StockMatcher,
			},
		},
	})
}

func addJvmMatches(t *testing.T, theSource source.Source, catalog *syftPkg.Collection, provider vulnerability.Provider, theResult *match.Matches) {
	packages := catalog.PackagesByPath("/opt/java/openjdk/release")
	if len(packages) < 1 {
		t.Logf("JVM Packages: %+v", packages)
		t.Fatalf("problem with upstream syft cataloger (java-jvm-cataloger)")
	}

	for _, p := range packages {
		thePkg := pkg.New(p)
		vulns, err := provider.FindVulnerabilities(byNamespace("nvd:cpe"), search.ByPackageName(thePkg.Name))
		require.NoError(t, err)
		require.NotEmpty(t, vulns)
		vulnObj := vulns[0]

		// why is this being set?
		vulnObj.CPEs = []cpe.CPE{
			cpe.Must("cpe:2.3:a:oracle:jdk:*:*:*:*:*:*:*:*", ""),
		}

		theResult.Add(match.Match{
			Vulnerability: vulnObj,
			Package:       thePkg,
			Details: []match.Detail{
				{
					Type:       match.CPEMatch,
					Confidence: 0.9,
					SearchedBy: match.CPEParameters{
						Namespace: "nvd:cpe",
						CPEs: []string{
							"cpe:2.3:a:oracle:jdk:1.8.0:update400:*:*:*:*:*:*",
						},
						Package: match.PackageParameter{Name: "jdk", Version: "1.8.0_400-b07"},
					},
					Found: match.CPEResult{
						VulnerabilityID:   "CVE-jdk",
						VersionConstraint: "< 1.8.0_401 (jvm)",
						CPEs: []string{
							"cpe:2.3:a:oracle:jdk:*:*:*:*:*:*:*:*",
						},
					},
					Matcher: match.StockMatcher,
				},
			},
		})
	}
}

func addRustMatches(t *testing.T, theSource source.Source, catalog *syftPkg.Collection, provider vulnerability.Provider, theResult *match.Matches) {
	packages := catalog.PackagesByPath("/hello-auditable")
	if len(packages) < 1 {
		t.Logf("Rust Packages: %+v", packages)
		t.Fatalf("problem with upstream syft cataloger (cargo-auditable-binary-cataloger)")
	}

	for _, p := range packages {
		thePkg := pkg.New(p)
		vulns, err := provider.FindVulnerabilities(byNamespace("github:language:rust"), search.ByPackageName(thePkg.Name))
		require.NoError(t, err)
		require.NotEmpty(t, vulns)
		vulnObj := vulns[0]

		theResult.Add(match.Match{
			Vulnerability: vulnObj,
			Package:       thePkg,
			Details: []match.Detail{
				{
					Type:       match.ExactDirectMatch,
					Confidence: 1.0,
					SearchedBy: match.EcosystemParameters{
						Language:  "rust",
						Namespace: "github:language:rust",
						Package: match.PackageParameter{
							Name:    thePkg.Name,
							Version: thePkg.Version,
						},
					},
					Found: match.EcosystemResult{
						VersionConstraint: vulnObj.Constraint.String(),
						VulnerabilityID:   vulnObj.ID,
					},
					Matcher: match.RustMatcher,
				},
			},
		})
	}
}

func TestMatchByImage(t *testing.T) {
	observedMatchers := stringutil.NewStringSet()
	definedMatchers := stringutil.NewStringSet()
	for _, l := range match.AllMatcherTypes {
		definedMatchers.Add(string(l))
	}

	tests := []struct {
		name       string
		expectedFn func(source.Source, *syftPkg.Collection, vulnerability.Provider) match.Matches
	}{
		{
			name: "image-debian-match-coverage",
			expectedFn: func(theSource source.Source, catalog *syftPkg.Collection, provider vulnerability.Provider) match.Matches {
				expectedMatches := match.NewMatches()
				addPythonMatches(t, theSource, catalog, provider, &expectedMatches)
				addRubyMatches(t, theSource, catalog, provider, &expectedMatches)
				addJavaMatches(t, theSource, catalog, provider, &expectedMatches)
				addDpkgMatches(t, theSource, catalog, provider, &expectedMatches)
				addJavascriptMatches(t, theSource, catalog, provider, &expectedMatches)
				addDotnetMatches(t, theSource, catalog, provider, &expectedMatches)
				addGolangMatches(t, theSource, catalog, provider, &expectedMatches)
				addHaskellMatches(t, theSource, catalog, provider, &expectedMatches)
				return expectedMatches
			},
		},
		{
			name: "image-centos-match-coverage",
			expectedFn: func(theSource source.Source, catalog *syftPkg.Collection, provider vulnerability.Provider) match.Matches {
				expectedMatches := match.NewMatches()
				addRhelMatches(t, theSource, catalog, provider, &expectedMatches)
				return expectedMatches
			},
		},
		{
			name: "image-alpine-match-coverage",
			expectedFn: func(theSource source.Source, catalog *syftPkg.Collection, provider vulnerability.Provider) match.Matches {
				expectedMatches := match.NewMatches()
				addAlpineMatches(t, theSource, catalog, provider, &expectedMatches)
				return expectedMatches
			},
		},
		{
			name: "image-sles-match-coverage",
			expectedFn: func(theSource source.Source, catalog *syftPkg.Collection, provider vulnerability.Provider) match.Matches {
				expectedMatches := match.NewMatches()
				addSlesMatches(t, theSource, catalog, provider, &expectedMatches)
				return expectedMatches
			},
		},
		// TODO: add this back in when #744 is fully implemented (see https://github.com/anchore/grype/issues/744#issuecomment-2448163737)
		//{
		//	name: "image-portage-match-coverage",
		//	expectedFn: func(theSource source.Source, catalog *syftPkg.Collection, provider vulnerability.Provider) match.Matches {
		//		expectedMatches := match.NewMatches()
		//		addPortageMatches(t, theSource, catalog, provider, &expectedMatches)
		//		return expectedMatches
		//	},
		//},
		{
			name: "image-rust-auditable-match-coverage",
			expectedFn: func(theSource source.Source, catalog *syftPkg.Collection, provider vulnerability.Provider) match.Matches {
				expectedMatches := match.NewMatches()
				addRustMatches(t, theSource, catalog, provider, &expectedMatches)
				return expectedMatches
			},
		},
		{
			name: "image-jvm-match-coverage",
			expectedFn: func(theSource source.Source, catalog *syftPkg.Collection, provider vulnerability.Provider) match.Matches {
				expectedMatches := match.NewMatches()
				addJvmMatches(t, theSource, catalog, provider, &expectedMatches)
				return expectedMatches
			},
		},
	}

	for _, test := range tests {
		t.Run(test.name, func(t *testing.T) {
			theProvider := newMockDbProvider()

			imagetest.GetFixtureImage(t, "docker-archive", test.name)
			tarPath := imagetest.GetFixtureImageTarPath(t, test.name)

			// this is purely done to help setup mocks
			theSource, err := syft.GetSource(context.Background(), tarPath, syft.DefaultGetSourceConfig().WithSources("docker-archive"))
			require.NoError(t, err)
			t.Cleanup(func() {
				require.NoError(t, theSource.Close())
			})

			// TODO: relationships are not verified at this time
			// enable all catalogers to cover non default cases
			config := syft.DefaultCreateSBOMConfig().WithCatalogerSelection(pkgcataloging.NewSelectionRequest().WithDefaults("all"))
			config.Search.Scope = source.SquashedScope

			s, err := syft.CreateSBOM(context.Background(), theSource, config)
			require.NoError(t, err)
			require.NotNil(t, s)

			// TODO: we need to use the API default configuration, not something hard coded here
			matchers := matcher.NewDefaultMatchers(matcher.Config{
				Java: java.MatcherConfig{
					UseCPEs: true,
				},
				Ruby: ruby.MatcherConfig{
					UseCPEs: true,
				},
				Python: python.MatcherConfig{
					UseCPEs: true,
				},
				Dotnet: dotnet.MatcherConfig{
					UseCPEs: true,
				},
				Javascript: javascript.MatcherConfig{
					UseCPEs: true,
				},
				Golang: golang.MatcherConfig{
					UseCPEs: true,
				},
				Rust: rust.MatcherConfig{
					UseCPEs: true,
				},
				Stock: stock.MatcherConfig{
					UseCPEs: true,
				},
			})

			actualResults := grype.FindVulnerabilitiesForPackage(theProvider, distro.FromRelease(s.Artifacts.LinuxDistribution), matchers, pkg.FromCollection(s.Artifacts.Packages, pkg.SynthesisConfig{}))
			for _, m := range actualResults.Sorted() {
				for _, d := range m.Details {
					observedMatchers.Add(string(d.Matcher))
				}
			}

			// build expected matches from what's discovered from the catalog
			expectedMatches := test.expectedFn(theSource, s.Artifacts.Packages, theProvider)

			assertMatches(t, expectedMatches.Sorted(), actualResults.Sorted())
		})
	}

	// Test that VEX matchers produce matches when fed documents with "affected"
	// or "under investigation" statuses.
	for n, tc := range map[string]struct {
		vexStatus    vexStatus.Status
		vexDocuments []string
	}{
		"csaf-affected":               {vexStatus.Affected, []string{"test-fixtures/vex/csaf/affected.csaf.json"}},
		"csaf-under_investigation":    {vexStatus.UnderInvestigation, []string{"test-fixtures/vex/csaf/under_investigation.csaf.json"}},
		"openvex-affected":            {vexStatus.Affected, []string{"test-fixtures/vex/openvex/affected.openvex.json"}},
		"openvex-under_investigation": {vexStatus.UnderInvestigation, []string{"test-fixtures/vex/openvex/under_investigation.openvex.json"}},
	} {
		t.Run(n, func(t *testing.T) {
			ignoredMatches := testIgnoredMatches()
			vexedResults := vexMatches(t, ignoredMatches, tc.vexStatus, tc.vexDocuments)
			if len(vexedResults.Sorted()) != 1 {
				t.Errorf("expected one vexed result, got none")
			}

			expectedMatches := match.NewMatches()

			// The single match in the actual results is the same in ignoredMatched
			// but must the details of the VEX matcher appended
			if len(vexedResults.Sorted()) < 1 {
				t.Errorf(
					"Expected VEXed Results to produce an array of vexMatches but got none; len(vexedResults)=%d",
					len(vexedResults.Sorted()),
				)
			}
			result := vexedResults.Sorted()[0]
			if len(result.Details) != len(ignoredMatches[0].Match.Details)+1 {
				t.Errorf(
					"Details in VEXed results don't match (expected %d, got %d)",
					len(ignoredMatches[0].Match.Details)+1, len(result.Details),
				)
			}

			result.Details = result.Details[:len(result.Details)-1]
			actualResults := match.NewMatches()
			actualResults.Add(result)

			expectedMatches.Add(ignoredMatches[0].Match)
			assertMatches(t, expectedMatches.Sorted(), actualResults.Sorted())

			for _, m := range vexedResults.Sorted() {
				for _, d := range m.Details {
					observedMatchers.Add(string(d.Matcher))
				}
			}
		})
	}

	// ensure that integration test cases stay in sync with the implemented matchers
	observedMatchers.Remove(string(match.StockMatcher))
	definedMatchers.Remove(string(match.StockMatcher))
	definedMatchers.Remove(string(match.MsrcMatcher))
	definedMatchers.Remove(string(match.PortageMatcher)) // TODO: add this back in when #744 is complete
	definedMatchers.Remove(string(match.BitnamiMatcher)) // bitnami will be tested via quality gate

	if len(observedMatchers) != len(definedMatchers) {
		t.Errorf("matcher coverage incomplete (matchers=%d, coverage=%d)", len(definedMatchers), len(observedMatchers))
		defs := definedMatchers.ToSlice()
		sort.Strings(defs)
		obs := observedMatchers.ToSlice()
		sort.Strings(obs)

		t.Log(cmp.Diff(defs, obs))
	}
}

// testIgnoredMatches returns an list of ignored matches to test the vex
// matchers
func testIgnoredMatches() []match.IgnoredMatch {
	return []match.IgnoredMatch{
		{
			Match: match.Match{
				Vulnerability: vulnerability.Vulnerability{
<<<<<<< HEAD
					ID:        "CVE-2024-0000",
					Namespace: "alpine:distro:alpine:3.12",
=======
					Reference: vulnerability.Reference{
						ID:        "CVE-alpine-libvncserver",
						Namespace: "alpine:distro:alpine:3.12",
					},
>>>>>>> a9fb8f18
				},
				Package: pkg.Package{
					ID:       "44fa3691ae360cac",
					Name:     "libvncserver",
					Version:  "0.9.9",
					Licenses: []string{"GPL-2.0-or-later"},
					Type:     "apk",
					CPEs: []cpe.CPE{
						{
							Attributes: cpe.Attributes{
								Part:    "a",
								Vendor:  "libvncserver",
								Product: "libvncserver",
								Version: "0.9.9",
							},
						},
					},
					PURL:      "pkg:apk/alpine/libvncserver@0.9.9?arch=x86_64&distro=alpine-3.12.0",
					Upstreams: []pkg.UpstreamPackage{{Name: "libvncserver"}},
				},
				Details: []match.Detail{
					{
						Type: match.ExactIndirectMatch,
<<<<<<< HEAD
						SearchedBy: map[string]any{
							"distro": map[string]string{
								"type":    "alpine",
								"version": "3.12.0",
=======
						SearchedBy: match.DistroParameters{
							Distro: match.DistroIdentification{
								Type:    "alpine",
								Version: "3.12.0",
>>>>>>> a9fb8f18
							},
							Namespace: "alpine:distro:alpine:3.12",
							Package: match.PackageParameter{
								Name:    "libvncserver",
								Version: "0.9.9",
							},
						},
<<<<<<< HEAD
						Found: map[string]any{
							"versionConstraint": "< 0.9.10 (unknown)",
							"vulnerabilityID":   "CVE-2024-0000",
=======
						Found: match.DistroResult{
							VersionConstraint: "< 0.9.10 (unknown)",
							VulnerabilityID:   "CVE-alpine-libvncserver",
>>>>>>> a9fb8f18
						},
						Matcher:    match.ApkMatcher,
						Confidence: 1,
					},
				},
			},
			AppliedIgnoreRules: []match.IgnoreRule{},
		},
	}
}

// vexMatches moves the first match of a matches list to an ignore list and
// applies a VEX "affected" document to it to move it to the matches list.
func vexMatches(t *testing.T, ignoredMatches []match.IgnoredMatch, vexStatus vexStatus.Status, vexDocuments []string) match.Matches {
	matches := match.NewMatches()
	vexMatcher, err := vex.NewProcessor(vex.ProcessorOptions{
		Documents: vexDocuments,
		IgnoreRules: []match.IgnoreRule{
			{VexStatus: string(vexStatus)},
		},
	})
	if err != nil {
		t.Errorf("creating VEX processor: %s", err)
	}

	pctx := &pkg.Context{
		Source: &source.Description{
			Metadata: source.ImageMetadata{
				RepoDigests: []string{
					"alpine@sha256:ffffffffffffffffffffffffffffffffffffffffffffffffffffffffffffffff",
				},
			},
		},
	}

	vexedMatches, ignoredMatches, err := vexMatcher.ApplyVEX(pctx, &matches, ignoredMatches)
	if err != nil {
		t.Errorf("applying VEX data: %s", err)
	}

	if len(ignoredMatches) != 0 {
		t.Errorf("VEX text fixture %s must affect all ignored matches (%d left)", vexDocuments, len(ignoredMatches))
	}

	return *vexedMatches
}

func assertMatches(t *testing.T, expected, actual []match.Match) {
	t.Helper()
	opts := []cmp.Option{
		cmpopts.EquateEmpty(),
		cmpopts.IgnoreFields(vulnerability.Vulnerability{}, "Constraint"),
		cmpopts.IgnoreFields(pkg.Package{}, "Locations", "Distro"),
		cmpopts.SortSlices(func(a, b match.Match) bool {
			return a.Package.ID < b.Package.ID
		}),
	}

	if diff := cmp.Diff(expected, actual, opts...); diff != "" {
		t.Errorf("mismatch (-want +got):\n%s", diff)
	}
}

func byNamespace(ns string) vulnerability.Criteria {
	return search.ByFunc(func(v vulnerability.Vulnerability) (bool, string, error) {
		return v.Reference.Namespace == ns, "", nil
	})
}<|MERGE_RESOLUTION|>--- conflicted
+++ resolved
@@ -55,21 +55,12 @@
 		Package:       thePkg,
 		Details: []match.Detail{
 			{
-<<<<<<< HEAD
-				// note: the input pURL has an upstream reference (redundant)
-				Type: match.ExactIndirectMatch,
-				SearchedBy: map[string]any{
-					"distro": map[string]string{
-						"type":    "alpine",
-						"version": "3.12.0",
-=======
 				Type:       match.ExactDirectMatch,
 				Confidence: 1.0,
 				SearchedBy: match.DistroParameters{
 					Distro: match.DistroIdentification{
 						Type:    "alpine",
 						Version: "3.12.0",
->>>>>>> a9fb8f18
 					},
 					Namespace: "alpine:distro:alpine:3.12",
 					Package: match.PackageParameter{
@@ -77,15 +68,9 @@
 						Version: "0.9.9",
 					},
 				},
-<<<<<<< HEAD
-				Found: map[string]any{
-					"versionConstraint": "< 0.9.10 (unknown)",
-					"vulnerabilityID":   "CVE-2024-0000",
-=======
 				Found: match.DistroResult{
 					VersionConstraint: "< 0.9.10 (unknown)",
 					VulnerabilityID:   vulnObj.ID,
->>>>>>> a9fb8f18
 				},
 				Matcher: match.ApkMatcher,
 			},
@@ -893,15 +878,10 @@
 		{
 			Match: match.Match{
 				Vulnerability: vulnerability.Vulnerability{
-<<<<<<< HEAD
-					ID:        "CVE-2024-0000",
-					Namespace: "alpine:distro:alpine:3.12",
-=======
 					Reference: vulnerability.Reference{
 						ID:        "CVE-alpine-libvncserver",
 						Namespace: "alpine:distro:alpine:3.12",
 					},
->>>>>>> a9fb8f18
 				},
 				Package: pkg.Package{
 					ID:       "44fa3691ae360cac",
@@ -925,17 +905,10 @@
 				Details: []match.Detail{
 					{
 						Type: match.ExactIndirectMatch,
-<<<<<<< HEAD
-						SearchedBy: map[string]any{
-							"distro": map[string]string{
-								"type":    "alpine",
-								"version": "3.12.0",
-=======
 						SearchedBy: match.DistroParameters{
 							Distro: match.DistroIdentification{
 								Type:    "alpine",
 								Version: "3.12.0",
->>>>>>> a9fb8f18
 							},
 							Namespace: "alpine:distro:alpine:3.12",
 							Package: match.PackageParameter{
@@ -943,15 +916,9 @@
 								Version: "0.9.9",
 							},
 						},
-<<<<<<< HEAD
-						Found: map[string]any{
-							"versionConstraint": "< 0.9.10 (unknown)",
-							"vulnerabilityID":   "CVE-2024-0000",
-=======
 						Found: match.DistroResult{
 							VersionConstraint: "< 0.9.10 (unknown)",
 							VulnerabilityID:   "CVE-alpine-libvncserver",
->>>>>>> a9fb8f18
 						},
 						Matcher:    match.ApkMatcher,
 						Confidence: 1,
